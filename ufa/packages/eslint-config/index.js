import js from "@eslint/js";
import tseslint from "@typescript-eslint/eslint-plugin";
import tsparser from "@typescript-eslint/parser";
import prettier from "eslint-config-prettier";
import globals from "globals";

export default [
  js.configs.recommended,
  {
    files: ["**/*.{js,ts,tsx}"],
    languageOptions: {
      parser: tsparser,
      parserOptions: {
        sourceType: "module",
        ecmaVersion: 2020,
      },
      globals: {
        ...globals.browser,
        ...globals.node,
      },
    },
    plugins: {
      "@typescript-eslint": tseslint,
    },
    rules: {
      ...tseslint.configs.recommended.rules,
      "@typescript-eslint/no-non-null-assertion": "off",
<<<<<<< HEAD
      "@typescript-eslint/no-unused-vars": "off",
=======
      "@typescript-eslint/no-explicit-any": "off",
>>>>>>> 47b52d5f
    },
  },
  prettier,
];<|MERGE_RESOLUTION|>--- conflicted
+++ resolved
@@ -25,11 +25,8 @@
     rules: {
       ...tseslint.configs.recommended.rules,
       "@typescript-eslint/no-non-null-assertion": "off",
-<<<<<<< HEAD
       "@typescript-eslint/no-unused-vars": "off",
-=======
       "@typescript-eslint/no-explicit-any": "off",
->>>>>>> 47b52d5f
     },
   },
   prettier,
