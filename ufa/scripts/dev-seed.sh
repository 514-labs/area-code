#!/bin/bash -e

########################################################
# Development Data Seeding Script
########################################################

# Get the directory where this script is located
SCRIPT_DIR="$(cd "$(dirname "${BASH_SOURCE[0]}")" && pwd)"
# Get the project root (parent of scripts directory)
PROJECT_ROOT="$(dirname "$SCRIPT_DIR")"

# Create log directory if it doesn't exist
LOG_DIR="$PROJECT_ROOT/logs"
mkdir -p "$LOG_DIR"

# Set up log files
SEED_LOG="$LOG_DIR/seed-$(date +%Y%m%d-%H%M%S).log"
VERBOSE_MODE="false"

# Function to log with timestamp
log_message() {
    echo "[$(date '+%Y-%m-%d %H:%M:%S')] $1" >> "$SEED_LOG"
}

# Function to show help
show_help() {
    echo "Usage: $0 [OPTIONS]"
    echo ""
    echo "This script seeds sample data for area-code services."
    echo "Choose between PostgreSQL flow (default) or SQL Server flow."
    echo ""
    echo "Options:"
    echo "  --service=SERVICE   Target specific service (transactional-supabase-foobar,"
    echo "                      analytical-moose-foobar, retrieval-elasticsearch-foobar)"
    echo "  --clear-data        Clear existing data before seeding (skip prompt)"
    echo "  --foo-rows=N        Number of foo records to create (skip prompt)"
    echo "  --bar-rows=N        Number of bar records to create (skip prompt)"
    echo "  --sqlserver-only    Use SQL Server instead of PostgreSQL flow"
    echo "  --verbose           Show detailed output (otherwise logged to file)"
    echo "  --help              Show this help message"
    echo ""
    echo "Examples:"
<<<<<<< HEAD
    echo "  $0                                        # PostgreSQL flow (default)"
=======
    echo "  $0                                        # Interactive seeding (all services)"
    echo "  $0 --service=transactional-supabase-foobar  # Seed only transactional service"
    echo "  $0 --service=analytical-moose-foobar     # Seed only analytical service"
>>>>>>> 8f2dd576
    echo "  $0 --clear-data                          # Clear data and prompt for counts"
    echo "  $0 --foo-rows=500,000 --bar-rows=100,000  # Automated PostgreSQL seeding"
    echo "  $0 --clear-data --foo-rows=1,000,000 --verbose  # Detailed output"
    echo "  $0 --sqlserver-only --foo-rows=50,000     # Use SQL Server instead"
    echo ""
<<<<<<< HEAD
    echo "Flows:"
    echo "  PostgreSQL (default):"
    echo "    1. Stop workflows"
    echo "    2. Seed transactional-base (PostgreSQL) with foo/bar data"
    echo "    3. Migrate to analytical-base (ClickHouse) - Fast"
    echo "    4. Migrate to retrieval-base (Elasticsearch) - Background (15-30 min)"
    echo "    5. Restart workflows"
    echo ""
    echo "  SQL Server (--sqlserver-only):"
    echo "    1. Seed transactional-sqlserver (SQL Server) with foo/bar data"
    echo "    2. Complete (no workflow management needed)"
=======
>>>>>>> 8f2dd576
    echo ""
    echo "Logs are saved to: $LOG_DIR/"
    echo ""
}

# Function to prompt user for input with default
prompt_with_default() {
    local prompt="$1"
    local default="$2"
    local response
    
    read -p "$prompt [$default]: " response
    echo "${response:-$default}"
}

# Function to prompt yes/no with default
prompt_yes_no() {
    local prompt="$1"
    local default="$2"
    local response
    
    while true; do
        if [ "$default" = "y" ]; then
            read -p "$prompt [Y/n]: " response
            response=${response:-y}
        else
            read -p "$prompt [y/N]: " response
            response=${response:-n}
        fi
        
        case "$response" in
            [Yy]|[Yy][Ee][Ss])
                return 0
                ;;
            [Nn]|[Nn][Oo])
                return 1
                ;;
            *)
                echo "Please answer yes or no."
                ;;
        esac
    done
}

# Function to check if a service is running using port checks
is_service_running() {
    local service="$1"
    
<<<<<<< HEAD
    # Use our health check script to verify service is actually responding
    if [ -f "$SCRIPT_DIR/health-check.sh" ]; then
        # Run health check for specific service (suppress output, just check exit code)
        if "$SCRIPT_DIR/health-check.sh" "$service" >/dev/null 2>&1; then
            return 0  # Service is healthy
        else
            return 1  # Service is not responding
        fi
    else
        # Fallback to basic port checks if health script is missing
        case "$service" in
            "transactional-base")
                curl -s "http://localhost:8082" >/dev/null 2>&1
                ;;
            "sync-base")
                curl -s "http://localhost:4000/health" >/dev/null 2>&1
                ;;
            "analytical-base")
                curl -s "http://localhost:4100/health" >/dev/null 2>&1
                ;;
            "retrieval-base")
                curl -s "http://localhost:8083" >/dev/null 2>&1
                ;;
            "transactional-sqlserver")
                # Check if SQL Server container is running and accepting connections
                if command -v docker >/dev/null 2>&1; then
                    docker exec transactional-sqlserver-sqlserver-1 /opt/mssql-tools18/bin/sqlcmd -S localhost -U sa -P "Password!" -Q "SELECT 1;" -N -C >/dev/null 2>&1
                else
                    return 1
                fi
                ;;
            "frontend")
                curl -s "http://localhost:5173" >/dev/null 2>&1
                ;;
            *)
                return 1
                ;;
        esac
    fi
=======
    case "$service" in
        "transactional-supabase-foobar")
            curl -s "http://localhost:8082" >/dev/null 2>&1
            ;;
        "analytical-moose-foobar")
            curl -s "http://localhost:4100/health" >/dev/null 2>&1
            ;;
        "retrieval-elasticsearch-foobar")
            curl -s "http://localhost:8083" >/dev/null 2>&1
            ;;
        *)
            return 1
            ;;
    esac
>>>>>>> 8f2dd576
}

# Function to cleanup existing workflows
cleanup_existing_workflows() {
    echo "🛑 Stopping workflows..."
    log_message "Stopping existing workflows before seeding"
    
    cd "$PROJECT_ROOT/services/sync-supabase-moose-foobar" || true
    if command -v pnpm >/dev/null 2>&1; then
        if [ "$VERBOSE_MODE" = "true" ]; then
            echo "Stopping supabase-listener workflow..."
            pnpm dev:workflow:stop || true
            echo "✅ Workflow stop command completed"
        else
            echo "Stopping supabase-listener workflow..."
            pnpm dev:workflow:stop >> "$SEED_LOG" 2>&1 || true
            echo "✅ Workflow stop command completed"
        fi
    else
        echo "⚠️  pnpm not found, skipping workflow stop"
        log_message "pnpm not found, skipping workflow stop"
    fi
    cd "$PROJECT_ROOT"
    
    log_message "Workflow stop command completed successfully"
}

# Function to restart workflows after seeding
restart_workflows() {
    echo "🔄 Restarting workflows..."
    log_message "Restarting workflows after seeding"
    cd "$PROJECT_ROOT/services/sync-supabase-moose-foobar" || true
    if command -v pnpm >/dev/null 2>&1; then
        # Start the workflow in background to not block the script
        if [ "$VERBOSE_MODE" = "true" ]; then
            echo "Starting supabase-listener workflow..."
            pnpm dev:workflow &
            WORKFLOW_PID=$!
        else
            nohup pnpm dev:workflow >> "$SEED_LOG" 2>&1 &
            WORKFLOW_PID=$!
        fi
        echo "✅ Workflows restarted (PID: $WORKFLOW_PID)"
        log_message "supabase-listener workflow started in background (PID: $WORKFLOW_PID)"
    else
        echo "⚠️  pnpm not found, skipping workflow restart"
        log_message "pnpm not found, skipping workflow restart"
    fi
    cd "$PROJECT_ROOT"
}

# Function to seed SQL Server data
seed_sqlserver_data() {
    echo "🗄️  Seeding SQL Server..."
    log_message "Starting SQL Server seeding"
    
    if is_service_running "transactional-sqlserver"; then
        log_message "SQL Server is running, proceeding with seeding"
        
        # Check if Python 3 is available
        if ! command -v python3 >/dev/null 2>&1; then
            echo "⚠️  Python 3 not found, skipping SQL Server seeding"
            log_message "WARNING: Python 3 not available for SQL Server seeding"
            return 0
        fi
        
        # Check if docker is available
        if ! command -v docker >/dev/null 2>&1; then
            echo "⚠️  Docker not found, skipping SQL Server seeding"
            log_message "WARNING: Docker not available for SQL Server seeding"
            return 0
        fi
        
        cd "$PROJECT_ROOT/scripts" || {
            echo "⚠️  Could not access scripts directory, skipping SQL Server seeding"
            log_message "WARNING: Failed to change to scripts directory"
            cd "$PROJECT_ROOT"
            return 0
        }
        
        # Build Python command arguments
        PYTHON_ARGS="--foo-rows ${FOO_ROWS//,/} --bar-rows ${BAR_ROWS//,/}"
        
        if [ "$CLEAR_DATA" = "true" ]; then
            PYTHON_ARGS="$PYTHON_ARGS --clear-data --setup-schema"
        fi
        
        echo "🐍 Running SQL Server seed script..."
        log_message "Executing SQL Server seeding with args: $PYTHON_ARGS"
        
        if [ "$VERBOSE_MODE" = "true" ]; then
            python3 seed-sqlserver.py $PYTHON_ARGS
        else
            python3 seed-sqlserver.py $PYTHON_ARGS >> "$SEED_LOG" 2>&1
        fi
        
        if [ $? -eq 0 ]; then
            echo "✅ SQL Server seeded successfully"
            log_message "SQL Server seeding completed successfully"
        else
            echo "⚠️  SQL Server seeding completed with warnings (see logs)"
            log_message "WARNING: SQL Server seeding completed with non-zero exit code"
        fi
        
        cd "$PROJECT_ROOT"
    else
        echo "⚠️  SQL Server is not running, skipping seeding"
        log_message "SQL Server is not running, skipping seeding"
    fi
}

# Function to seed data across all services
seed_all_data() {
    echo "🌱 Starting data seeding across all services..."
    echo ""
    
    # Check for command line flags
    CLEAR_DATA="false"
    FOO_ROWS=""
    BAR_ROWS=""
<<<<<<< HEAD
    SQLSERVER_ONLY="false"
=======
    TARGET_SERVICE=""
>>>>>>> 8f2dd576
    
    # Parse arguments for flags
    for arg in "$@"; do
        case $arg in
            --clear-data)
                CLEAR_DATA="true"
                ;;
            --foo-rows=*)
                FOO_ROWS="${arg#*=}"
                ;;
            --bar-rows=*)
                BAR_ROWS="${arg#*=}"
                ;;
<<<<<<< HEAD
            --sqlserver-only)
                SQLSERVER_ONLY="true"
=======
            --service=*)
                TARGET_SERVICE="${arg#*=}"
>>>>>>> 8f2dd576
                ;;
            --verbose)
                VERBOSE_MODE="true"
                ;;
        esac
    done
    
    # Validate target service if specified
    if [ -n "$TARGET_SERVICE" ]; then
        case "$TARGET_SERVICE" in
            "transactional-supabase-foobar"|"analytical-moose-foobar"|"retrieval-elasticsearch-foobar")
                # Valid service
                ;;
            *)
                echo "❌ Invalid service: $TARGET_SERVICE"
                echo "Valid services: transactional-supabase-foobar, analytical-moose-foobar, retrieval-elasticsearch-foobar"
                return 1
                ;;
        esac
    fi
    
    # Initialize logging
    log_message "=== Data Seeding Started ==="
    log_message "Verbose mode: $VERBOSE_MODE"
    log_message "Clear data: $CLEAR_DATA"
    log_message "Foo rows: $FOO_ROWS"
    log_message "Bar rows: $BAR_ROWS"
<<<<<<< HEAD
    log_message "SQL Server only: $SQLSERVER_ONLY"
=======
    log_message "Target service: ${TARGET_SERVICE:-all}"
>>>>>>> 8f2dd576
    
    # Get parameters from user if not provided via flags
    if [ "$CLEAR_DATA" != "true" ]; then
        if prompt_yes_no "Clear existing data before seeding?" "n"; then
            CLEAR_DATA="true"
        fi
        echo ""
    fi
    
    if [ -z "$FOO_ROWS" ]; then
        FOO_ROWS=$(prompt_with_default "How many foo records to create?" "1,000,000")
    fi
    
    if [ -z "$BAR_ROWS" ]; then
        BAR_ROWS=$(prompt_with_default "How many bar records to create?" "100,000")
    fi
    
    echo ""
    echo "Configuration:"
    echo "  • Target service: ${TARGET_SERVICE:-all services}"
    echo "  • Clear data: $CLEAR_DATA (drops tables in public schema, then migrates)"
    echo "  • Foo rows: $FOO_ROWS"
    echo "  • Bar rows: $BAR_ROWS"
    echo "  • SQL Server only: $SQLSERVER_ONLY"
    echo ""
    
    if ! prompt_yes_no "Proceed with seeding?" "y"; then
        echo "Seeding cancelled."
        return 1
    fi
    
    echo ""
    
    # Kill any existing ES migration processes BEFORE reset (they hold Docker networks)
    log_message "Checking for existing Elasticsearch migration processes"
    ES_MIGRATION_PIDS=$(ps aux | grep "migrate-from-postgres-to-elasticsearch" | grep -v grep | awk '{print $2}' || true)
    if [ -n "$ES_MIGRATION_PIDS" ]; then
        echo "🧹 Cleaning up existing processes..."
        log_message "Killing existing Elasticsearch migration processes: $ES_MIGRATION_PIDS"
        echo "$ES_MIGRATION_PIDS" | xargs kill -9 2>/dev/null || true
    fi
    
    # Also kill any temp migration scripts
    TEMP_SCRIPT_PIDS=$(ps aux | grep "temp_es_migration.sh" | grep -v grep | awk '{print $2}' || true)
    if [ -n "$TEMP_SCRIPT_PIDS" ]; then
        log_message "Killing existing temp migration scripts: $TEMP_SCRIPT_PIDS"
        echo "$TEMP_SCRIPT_PIDS" | xargs kill -9 2>/dev/null || true
    fi
    
<<<<<<< HEAD
    # Skip PostgreSQL flow if SQL Server only mode
    if [ "$SQLSERVER_ONLY" = "true" ]; then
        echo "🔀 SQL Server only mode - skipping PostgreSQL/ClickHouse/Elasticsearch flow"
        log_message "SQL Server only mode enabled - skipping standard flow"
        
        # Seed SQL Server
        seed_sqlserver_data
        
        echo ""
        echo "🎉 SQL Server-only seeding completed!"
        log_message "=== SQL Server-only Data Seeding Completed Successfully ==="
        echo ""
        echo "✅ COMPLETED:"
        echo "   🗄️  SQL Server: $FOO_ROWS foo, $BAR_ROWS bar records"
        echo ""
        echo "📄 Detailed logs: $SEED_LOG"
        return 0
    fi
    
    # PostgreSQL flow - Stop workflows first to prevent conflicts
    cleanup_existing_workflows
    echo ""
    
    # 1. Seed transactional-base (both foo and bar data)
    echo "📊 Seeding transactional-base..."
    log_message "Starting transactional-base seeding"
    if is_service_running "transactional-base"; then
        log_message "transactional-base is running, proceeding with seeding"
=======
    # 1. Seed transactional-supabase-foobar (both foo and bar data)
    if [ -z "$TARGET_SERVICE" ] || [ "$TARGET_SERVICE" = "transactional-supabase-foobar" ]; then
        echo "📊 Seeding transactional-supabase-foobar..."
        log_message "Starting transactional-supabase-foobar seeding"
        if is_service_running "transactional-supabase-foobar"; then
        log_message "transactional-supabase-foobar is running, proceeding with seeding"
>>>>>>> 8f2dd576
        
        cd "$PROJECT_ROOT/services/transactional-supabase-foobar" || {
            echo "⚠️  Could not access transactional-supabase-foobar directory, skipping transactional seeding"
            log_message "WARNING: Failed to change to transactional-supabase-foobar directory"
            cd "$PROJECT_ROOT"
            return 0
        }
        
        # Create a temporary script to seed both foo and bar with user-specified amounts
        echo "🌱 Seeding foo and bar data..."
            cat > temp_seed_all.sh << EOF
#!/bin/bash
# Environment
if [ -f ".env" ]; then
    export \$(cat .env | grep -v '^#' | grep -v '^$' | xargs)
fi

# Detect database container (will be set properly later in the script)
DB_CONTAINER=""
DB_USER=\${DB_USER:-postgres}
DB_NAME=\${DB_NAME:-postgres}

# Pass variables from parent script
FOO_ROWS="$FOO_ROWS"
BAR_ROWS="$BAR_ROWS"
CLEAR_DATA="$CLEAR_DATA"

echo "🌱 Seeding both foo and bar data..."

# Clear data if requested using targeted table drop and migration
if [ "\$CLEAR_DATA" = "true" ]; then
    echo "🧹 Clearing existing data..."
    
    # First get the database container (support both Supabase CLI and production Docker)
    if docker ps --format "{{.Names}}" | grep -q "supabase_db_.*"; then
        DB_CONTAINER=\$(docker ps --format "{{.Names}}" | grep "supabase_db_.*" | head -1)
    elif docker ps --format "{{.Names}}" | grep -q "supabase-db"; then
        DB_CONTAINER="supabase-db"
    else
        DB_CONTAINER=""
    fi
    
    if [ -z "\$DB_CONTAINER" ]; then
        echo "❌ Error: No PostgreSQL container found"
        exit 1
    fi
    echo "Using container: \$DB_CONTAINER"
    
    # Drop all tables in the public schema (but keep the schema itself)
    echo "🗑️ Dropping all tables in public schema..."
    
    # First check if there are any tables to drop
    TABLE_COUNT=\$(docker exec "\$DB_CONTAINER" psql -U "\$DB_USER" -d "\$DB_NAME" -t -c "SELECT COUNT(*) FROM pg_tables WHERE schemaname = 'public';" | tr -d ' ')
    
    if [ "\$TABLE_COUNT" -gt 0 ]; then
        echo "🗑️ Dropping \$TABLE_COUNT table(s)..."
        
        # Create a temporary SQL file to avoid bash variable substitution issues
        cat > /tmp/drop_tables.sql << 'EOSQL'
DO $cleanup$
DECLARE
    r RECORD;
BEGIN
    -- Drop all tables in public schema
    FOR r IN (SELECT tablename FROM pg_tables WHERE schemaname = 'public') LOOP
        EXECUTE 'DROP TABLE IF EXISTS public.' || quote_ident(r.tablename) || ' CASCADE';
        RAISE NOTICE 'Dropped table: %', r.tablename;
    END LOOP;
    
    -- Drop all custom types in public schema  
    FOR r IN (SELECT typname FROM pg_type t JOIN pg_namespace n ON t.typnamespace = n.oid WHERE n.nspname = 'public' AND t.typtype = 'e') LOOP
        EXECUTE 'DROP TYPE IF EXISTS public.' || quote_ident(r.typname) || ' CASCADE';
        RAISE NOTICE 'Dropped type: %', r.typname;
    END LOOP;
END$cleanup$;
EOSQL
        
        # Copy the SQL file to the container and execute it
        docker cp /tmp/drop_tables.sql "\$DB_CONTAINER:/tmp/drop_tables.sql"
        docker exec "\$DB_CONTAINER" psql -U "\$DB_USER" -d "\$DB_NAME" -f /tmp/drop_tables.sql
        
        # Clean up temp files
        rm -f /tmp/drop_tables.sql
        docker exec "\$DB_CONTAINER" rm -f /tmp/drop_tables.sql
    else
        echo "✅ No tables found in public schema, nothing to drop"
    fi
    
    if [ \$? -eq 0 ]; then
        echo "✅ All tables dropped successfully"
    else
        echo "❌ Failed to drop tables"
        exit 1
    fi
    
    # Run drizzle migrations to recreate schema
    echo "📋 Recreating database schema..."
    cd "$PROJECT_ROOT/services/transactional-supabase-foobar"
    
    # Run migration SQL directly via docker exec (same approach as seeding)
    for migration_file in migrations/*.sql; do
        if [ -f "\$migration_file" ]; then
            filename=\$(basename "\$migration_file")
            echo "  📄 Applying: \$filename"
            docker cp "\$migration_file" "\$DB_CONTAINER:/tmp/\$filename"
            docker exec "\$DB_CONTAINER" psql -U "\$DB_USER" -d "\$DB_NAME" -f "/tmp/\$filename"
            docker exec "\$DB_CONTAINER" rm -f "/tmp/\$filename"
        fi
    done
    echo "✅ Database schema recreated"
    
    # Verify schema exists
    echo "🔍 Verifying database schema was recreated..."
    
    # Check if database connection is working
    if ! docker exec "\$DB_CONTAINER" psql -U "\$DB_USER" -d "\$DB_NAME" -c "SELECT 1;" >/dev/null 2>&1; then
        echo "❌ Database connection failed"
        exit 1
    fi
    
    # Check for tables (more flexible - just check if we can query tables)
    TABLE_CHECK=\$(docker exec "\$DB_CONTAINER" psql -U "\$DB_USER" -d "\$DB_NAME" -t -c "SELECT COUNT(*) FROM information_schema.tables WHERE table_schema = 'public';" 2>/dev/null | tr -d ' ')
    
    if [ "\$TABLE_CHECK" -ge 0 ] 2>/dev/null; then
        echo "✅ Database schema is ready (found \$TABLE_CHECK table(s))"
    else
        echo "❌ Database schema verification failed"
        exit 1
    fi
fi

# Detect the database container (support both Supabase CLI and production Docker)
if docker ps --format "{{.Names}}" | grep -q "supabase_db_.*"; then
    DB_CONTAINER=\$(docker ps --format "{{.Names}}" | grep "supabase_db_.*" | head -1)
elif docker ps --format "{{.Names}}" | grep -q "supabase-db"; then
    DB_CONTAINER="supabase-db"
else
    DB_CONTAINER=""
fi

if [ -z "\$DB_CONTAINER" ]; then
    echo "❌ Error: No PostgreSQL container found"
    exit 1
fi
echo "Using container: \$DB_CONTAINER"

# Copy the SQL procedures - use absolute path from project root
docker cp "$PROJECT_ROOT/services/transactional-supabase-foobar/database/scripts/seed-transactional-database.sql" "\$DB_CONTAINER:/tmp/seed.sql"

echo "🔧 Dropping functions and procedures"
# Execute SQL with filtered output - show only relevant messages
docker exec "\$DB_CONTAINER" psql -U "\$DB_USER" -d "\$DB_NAME" -f /tmp/seed.sql 2>&1 | grep -E "(CREATE FUNCTION|CREATE PROCEDURE|^$)" | tail -1 > /dev/null
echo "🏗️ Creating functions and procedures"
echo "✅ Done creating functions and procedures"

# Seed foo data with user-specified count
# Remove commas from numbers for SQL
FOO_COUNT_SQL=\$(echo "\$FOO_ROWS" | tr -d ',')
# Convert CLEAR_DATA to lowercase for SQL boolean
CLEAN_EXISTING_SQL=\$([ "\$CLEAR_DATA" = "true" ] && echo "true" || echo "false")
echo "📝 Seeding \$FOO_ROWS foo records..."
docker exec -i "\$DB_CONTAINER" psql -U "\$DB_USER" -d "\$DB_NAME" -v ON_ERROR_STOP=1 -c "CALL seed_foo_data(\$FOO_COUNT_SQL, \$CLEAN_EXISTING_SQL);" 2>&1
echo "✅ foo seeding complete"

# Seed bar data with user-specified count
# Remove commas from numbers for SQL  
BAR_COUNT_SQL=\$(echo "\$BAR_ROWS" | tr -d ',')
echo "📊 Seeding \$BAR_ROWS bar records..."
docker exec -i "\$DB_CONTAINER" psql -U "\$DB_USER" -d "\$DB_NAME" -v ON_ERROR_STOP=1 -c "CALL seed_bar_data(\$BAR_COUNT_SQL, \$CLEAN_EXISTING_SQL);" 2>&1
echo "✅ bar seeding complete"

# Cleanup
docker exec "\$DB_CONTAINER" rm -f /tmp/seed.sql
echo "✅ Both foo and bar data seeded successfully"
EOF
            chmod +x temp_seed_all.sh
            log_message "Executing transactional database seeding script"
            if [ "$VERBOSE_MODE" = "true" ]; then
                ./temp_seed_all.sh
            else
                # Show progress but hide verbose docker output
                ./temp_seed_all.sh 2>> "$SEED_LOG"
            fi
            rm temp_seed_all.sh
        
        cd "$PROJECT_ROOT"
        echo "✅ transactional-supabase-foobar seeded"
        log_message "transactional-supabase-foobar seeding completed successfully"
        else
            echo "⚠️  transactional-supabase-foobar is not running, skipping seeding"
            log_message "transactional-supabase-foobar is not running, skipping seeding"
        fi
    else
        echo "⏭️  Skipping transactional-supabase-foobar (not targeted)"
        log_message "Skipping transactional-supabase-foobar seeding (not targeted)"
    fi
    
    # 2. Seed analytical-moose-foobar (migrate data from transactional) - FAST
    if [ -z "$TARGET_SERVICE" ] || [ "$TARGET_SERVICE" = "analytical-moose-foobar" ]; then
        echo "📈 Seeding analytical-moose-foobar..."
        log_message "Starting analytical-moose-foobar migration"
        if is_service_running "analytical-moose-foobar"; then
        log_message "analytical-moose-foobar is running, proceeding with data migration"
        
        cd "$PROJECT_ROOT/services/analytical-moose-foobar" || {
            echo "⚠️  Could not access analytical-moose-foobar directory, skipping analytical migration"
            log_message "WARNING: Failed to change to analytical-moose-foobar directory"
            cd "$PROJECT_ROOT"
            return 0
        }
        
        # Migrate foo table to Foo
        echo "🔄 Migrating foo → Foo..."
        if [ "$CLEAR_DATA" = "true" ]; then
            log_message "Running foo migration with data clearing"
            if [ "$VERBOSE_MODE" = "true" ]; then
                ./scripts/migrate-pg-table-to-ch.sh --source-table foo --dest-table Foo --clear-data
            else
                ./scripts/migrate-pg-table-to-ch.sh --source-table foo --dest-table Foo --clear-data 2>> "$SEED_LOG"
            fi
        else
            log_message "Running foo migration keeping existing data"
            if [ "$VERBOSE_MODE" = "true" ]; then
                ./scripts/migrate-pg-table-to-ch.sh --source-table foo --dest-table Foo
            else
                ./scripts/migrate-pg-table-to-ch.sh --source-table foo --dest-table Foo 2>> "$SEED_LOG"
            fi
        fi
        echo "✅ foo migration complete"
        
        # Migrate bar table to Bar
        echo "🔄 Migrating bar → Bar..."
        if [ "$CLEAR_DATA" = "true" ]; then
            log_message "Running bar migration with data clearing"
            if [ "$VERBOSE_MODE" = "true" ]; then
                ./scripts/migrate-pg-table-to-ch.sh --source-table bar --dest-table Bar --clear-data
            else
                ./scripts/migrate-pg-table-to-ch.sh --source-table bar --dest-table Bar --clear-data 2>> "$SEED_LOG"
            fi
        else
            log_message "Running bar migration keeping existing data"
            if [ "$VERBOSE_MODE" = "true" ]; then
                ./scripts/migrate-pg-table-to-ch.sh --source-table bar --dest-table Bar
            else
                ./scripts/migrate-pg-table-to-ch.sh --source-table bar --dest-table Bar 2>> "$SEED_LOG"
            fi
        fi
        echo "✅ bar migration complete"
        
        # Clean up temp migration files
        if [ -d "temp_migration" ]; then
            log_message "Cleaning up temp migration files"
            rm -rf temp_migration/* >> "$SEED_LOG" 2>&1
        fi
        
        cd "$PROJECT_ROOT"
        echo "✅ analytical-moose-foobar migrated"
        log_message "analytical-moose-foobar migration completed successfully"
        else
            echo "⚠️  analytical-moose-foobar is not running, skipping migration"
            log_message "analytical-moose-foobar is not running, skipping migration"
        fi
    else
        echo "⏭️  Skipping analytical-moose-foobar (not targeted)"
        log_message "Skipping analytical-moose-foobar migration (not targeted)"
    fi
    
<<<<<<< HEAD
    # 4. Start retrieval-base migration in BACKGROUND (slow process)
    echo "🔍 Starting retrieval-base migration..."
    log_message "Starting retrieval-base migration in background"
    if is_service_running "retrieval-base"; then
        log_message "retrieval-base is running, starting background data migration"
=======
    # 3. Start retrieval-elasticsearch-foobar migration in BACKGROUND (slow process)
    if [ -z "$TARGET_SERVICE" ] || [ "$TARGET_SERVICE" = "retrieval-elasticsearch-foobar" ]; then
        echo "🔍 Starting retrieval-elasticsearch-foobar migration..."
        log_message "Starting retrieval-elasticsearch-foobar migration in background"
        if is_service_running "retrieval-elasticsearch-foobar"; then
        log_message "retrieval-elasticsearch-foobar is running, starting background data migration"
>>>>>>> 8f2dd576
        
        # Create background migration script
        cat > "$PROJECT_ROOT/temp_es_migration.sh" << 'EOF'
#!/bin/bash
# Background Elasticsearch migration script
PROJECT_ROOT="$(cd "$(dirname "${BASH_SOURCE[0]}")" && pwd)"
cd "$PROJECT_ROOT/services/retrieval-elasticsearch-foobar" || exit 1

# Log file for background process
LOG_FILE="$PROJECT_ROOT/elasticsearch_migration.log"
echo "🔍 Elasticsearch migration started at $(date)" > "$LOG_FILE"
echo "Parameters: $*" >> "$LOG_FILE"
echo "===========================================" >> "$LOG_FILE"

# Run migration with passed parameters
if [ "$1" = "true" ]; then
    echo "🧹 Running migration with data clearing..." >> "$LOG_FILE"
    ./migrate-from-postgres-to-elasticsearch.sh --clear-data >> "$LOG_FILE" 2>&1
else
    echo "📊 Running migration keeping existing data..." >> "$LOG_FILE"
    ./migrate-from-postgres-to-elasticsearch.sh >> "$LOG_FILE" 2>&1
fi

# Clean up temp migration files
if [ -d "temp_migration" ]; then
    echo "🧹 Cleaning up temp migration files..." >> "$LOG_FILE"
    rm -rf temp_migration/* >> "$LOG_FILE" 2>&1
    echo "✅ Temp files cleaned up" >> "$LOG_FILE"
fi

if [ $? -eq 0 ]; then
    echo "✅ Elasticsearch migration completed successfully at $(date)" >> "$LOG_FILE"
else
    echo "❌ Elasticsearch migration failed at $(date)" >> "$LOG_FILE"
fi

# Cleanup this temp script
rm -f "$PROJECT_ROOT/temp_es_migration.sh"
EOF
        
        chmod +x "$PROJECT_ROOT/temp_es_migration.sh"
        
        # Start migration in background
        nohup "$PROJECT_ROOT/temp_es_migration.sh" "$CLEAR_DATA" > /dev/null 2>&1 &
        ES_PID=$!
        
        echo "✅ retrieval-elasticsearch-foobar migration started (PID: $ES_PID)"
        log_message "Elasticsearch migration started in background (PID: $ES_PID)"
            
        else
            echo "⚠️  retrieval-elasticsearch-foobar is not running, skipping migration"
            log_message "retrieval-elasticsearch-foobar is not running, skipping migration"
        fi
    else
        echo "⏭️  Skipping retrieval-elasticsearch-foobar (not targeted)"
        log_message "Skipping retrieval-elasticsearch-foobar migration (not targeted)"
    fi
    
    # Step 5: Restart workflows to resume real-time synchronization
    restart_workflows
    
    echo ""
    echo "🎉 Data seeding completed!"
    log_message "=== Data Seeding Completed Successfully ==="
    echo ""
    echo "✅ COMPLETED:"
    if [ -z "$TARGET_SERVICE" ] || [ "$TARGET_SERVICE" = "transactional-supabase-foobar" ]; then
        echo "   📊 transactional-supabase-foobar: $FOO_ROWS foo, $BAR_ROWS bar records"
    fi
    if [ -z "$TARGET_SERVICE" ] || [ "$TARGET_SERVICE" = "analytical-moose-foobar" ]; then
        echo "   📈 analytical-moose-foobar: Data migrated to ClickHouse"
    fi
    if [ -z "$TARGET_SERVICE" ]; then
        echo "   🔄 workflows: Restarted for real-time sync"
    fi
    echo ""
    if [ -z "$TARGET_SERVICE" ] || [ "$TARGET_SERVICE" = "retrieval-elasticsearch-foobar" ]; then
        echo "🔄 BACKGROUND: retrieval-elasticsearch-foobar → Elasticsearch (15-30 min)"
        echo ""
        echo "📋 Monitor Elasticsearch migration:"
        echo "   tail -f $PROJECT_ROOT/elasticsearch_migration.log"
    fi
    echo ""
    echo "📄 Detailed logs: $SEED_LOG"
    echo ""
}

# Parse command line arguments
# Handle help flag
if [[ " $@ " =~ " --help " ]] || [[ " $@ " =~ " -h " ]] || [[ " $@ " =~ " help " ]]; then
    show_help
    exit 0
fi

# Execute the seeding
echo "=========================================="
echo "  Area Code Data Seeding"
echo "=========================================="
echo ""

if [ "$SQLSERVER_ONLY" = "true" ]; then
    echo "📋 Process: SQL Server seeding only"
else
    echo "📋 Process: workflows → transactional → analytical → retrieval → workflows"
fi
echo "📄 Detailed logs: $SEED_LOG"
if [ "$VERBOSE_MODE" != "true" ]; then
    echo "💡 Use --verbose for full console output"
fi
echo ""

seed_all_data "$@"

# Capture the exit code
EXIT_CODE=$?

if [ $EXIT_CODE -eq 0 ]; then
    echo "✅ Seeding completed successfully!"
    log_message "=== Seeding process completed successfully ==="
else
    echo "⚠️  Seeding completed with some warnings (see logs for details)"
    log_message "WARNING: Seeding process completed with exit code: $EXIT_CODE"
fi

exit 0 <|MERGE_RESOLUTION|>--- conflicted
+++ resolved
@@ -26,8 +26,8 @@
 show_help() {
     echo "Usage: $0 [OPTIONS]"
     echo ""
-    echo "This script seeds sample data for area-code services."
-    echo "Choose between PostgreSQL flow (default) or SQL Server flow."
+    echo "This script seeds sample data across all area-code services."
+    echo "It handles data migration between transactional, analytical, and retrieval services."
     echo ""
     echo "Options:"
     echo "  --service=SERVICE   Target specific service (transactional-supabase-foobar,"
@@ -35,37 +35,17 @@
     echo "  --clear-data        Clear existing data before seeding (skip prompt)"
     echo "  --foo-rows=N        Number of foo records to create (skip prompt)"
     echo "  --bar-rows=N        Number of bar records to create (skip prompt)"
-    echo "  --sqlserver-only    Use SQL Server instead of PostgreSQL flow"
     echo "  --verbose           Show detailed output (otherwise logged to file)"
     echo "  --help              Show this help message"
     echo ""
     echo "Examples:"
-<<<<<<< HEAD
-    echo "  $0                                        # PostgreSQL flow (default)"
-=======
     echo "  $0                                        # Interactive seeding (all services)"
     echo "  $0 --service=transactional-supabase-foobar  # Seed only transactional service"
     echo "  $0 --service=analytical-moose-foobar     # Seed only analytical service"
->>>>>>> 8f2dd576
     echo "  $0 --clear-data                          # Clear data and prompt for counts"
-    echo "  $0 --foo-rows=500,000 --bar-rows=100,000  # Automated PostgreSQL seeding"
+    echo "  $0 --foo-rows=500,000 --bar-rows=100,000  # Automated seeding"
     echo "  $0 --clear-data --foo-rows=1,000,000 --verbose  # Detailed output"
-    echo "  $0 --sqlserver-only --foo-rows=50,000     # Use SQL Server instead"
-    echo ""
-<<<<<<< HEAD
-    echo "Flows:"
-    echo "  PostgreSQL (default):"
-    echo "    1. Stop workflows"
-    echo "    2. Seed transactional-base (PostgreSQL) with foo/bar data"
-    echo "    3. Migrate to analytical-base (ClickHouse) - Fast"
-    echo "    4. Migrate to retrieval-base (Elasticsearch) - Background (15-30 min)"
-    echo "    5. Restart workflows"
-    echo ""
-    echo "  SQL Server (--sqlserver-only):"
-    echo "    1. Seed transactional-sqlserver (SQL Server) with foo/bar data"
-    echo "    2. Complete (no workflow management needed)"
-=======
->>>>>>> 8f2dd576
+    echo ""
     echo ""
     echo "Logs are saved to: $LOG_DIR/"
     echo ""
@@ -114,47 +94,6 @@
 is_service_running() {
     local service="$1"
     
-<<<<<<< HEAD
-    # Use our health check script to verify service is actually responding
-    if [ -f "$SCRIPT_DIR/health-check.sh" ]; then
-        # Run health check for specific service (suppress output, just check exit code)
-        if "$SCRIPT_DIR/health-check.sh" "$service" >/dev/null 2>&1; then
-            return 0  # Service is healthy
-        else
-            return 1  # Service is not responding
-        fi
-    else
-        # Fallback to basic port checks if health script is missing
-        case "$service" in
-            "transactional-base")
-                curl -s "http://localhost:8082" >/dev/null 2>&1
-                ;;
-            "sync-base")
-                curl -s "http://localhost:4000/health" >/dev/null 2>&1
-                ;;
-            "analytical-base")
-                curl -s "http://localhost:4100/health" >/dev/null 2>&1
-                ;;
-            "retrieval-base")
-                curl -s "http://localhost:8083" >/dev/null 2>&1
-                ;;
-            "transactional-sqlserver")
-                # Check if SQL Server container is running and accepting connections
-                if command -v docker >/dev/null 2>&1; then
-                    docker exec transactional-sqlserver-sqlserver-1 /opt/mssql-tools18/bin/sqlcmd -S localhost -U sa -P "Password!" -Q "SELECT 1;" -N -C >/dev/null 2>&1
-                else
-                    return 1
-                fi
-                ;;
-            "frontend")
-                curl -s "http://localhost:5173" >/dev/null 2>&1
-                ;;
-            *)
-                return 1
-                ;;
-        esac
-    fi
-=======
     case "$service" in
         "transactional-supabase-foobar")
             curl -s "http://localhost:8082" >/dev/null 2>&1
@@ -169,7 +108,6 @@
             return 1
             ;;
     esac
->>>>>>> 8f2dd576
 }
 
 # Function to cleanup existing workflows
@@ -221,80 +159,20 @@
     cd "$PROJECT_ROOT"
 }
 
-# Function to seed SQL Server data
-seed_sqlserver_data() {
-    echo "🗄️  Seeding SQL Server..."
-    log_message "Starting SQL Server seeding"
-    
-    if is_service_running "transactional-sqlserver"; then
-        log_message "SQL Server is running, proceeding with seeding"
-        
-        # Check if Python 3 is available
-        if ! command -v python3 >/dev/null 2>&1; then
-            echo "⚠️  Python 3 not found, skipping SQL Server seeding"
-            log_message "WARNING: Python 3 not available for SQL Server seeding"
-            return 0
-        fi
-        
-        # Check if docker is available
-        if ! command -v docker >/dev/null 2>&1; then
-            echo "⚠️  Docker not found, skipping SQL Server seeding"
-            log_message "WARNING: Docker not available for SQL Server seeding"
-            return 0
-        fi
-        
-        cd "$PROJECT_ROOT/scripts" || {
-            echo "⚠️  Could not access scripts directory, skipping SQL Server seeding"
-            log_message "WARNING: Failed to change to scripts directory"
-            cd "$PROJECT_ROOT"
-            return 0
-        }
-        
-        # Build Python command arguments
-        PYTHON_ARGS="--foo-rows ${FOO_ROWS//,/} --bar-rows ${BAR_ROWS//,/}"
-        
-        if [ "$CLEAR_DATA" = "true" ]; then
-            PYTHON_ARGS="$PYTHON_ARGS --clear-data --setup-schema"
-        fi
-        
-        echo "🐍 Running SQL Server seed script..."
-        log_message "Executing SQL Server seeding with args: $PYTHON_ARGS"
-        
-        if [ "$VERBOSE_MODE" = "true" ]; then
-            python3 seed-sqlserver.py $PYTHON_ARGS
-        else
-            python3 seed-sqlserver.py $PYTHON_ARGS >> "$SEED_LOG" 2>&1
-        fi
-        
-        if [ $? -eq 0 ]; then
-            echo "✅ SQL Server seeded successfully"
-            log_message "SQL Server seeding completed successfully"
-        else
-            echo "⚠️  SQL Server seeding completed with warnings (see logs)"
-            log_message "WARNING: SQL Server seeding completed with non-zero exit code"
-        fi
-        
-        cd "$PROJECT_ROOT"
-    else
-        echo "⚠️  SQL Server is not running, skipping seeding"
-        log_message "SQL Server is not running, skipping seeding"
-    fi
-}
-
 # Function to seed data across all services
 seed_all_data() {
     echo "🌱 Starting data seeding across all services..."
+    echo ""
+    
+    # Step 0: Stop any running workflows first
+    cleanup_existing_workflows
     echo ""
     
     # Check for command line flags
     CLEAR_DATA="false"
     FOO_ROWS=""
     BAR_ROWS=""
-<<<<<<< HEAD
-    SQLSERVER_ONLY="false"
-=======
     TARGET_SERVICE=""
->>>>>>> 8f2dd576
     
     # Parse arguments for flags
     for arg in "$@"; do
@@ -308,13 +186,8 @@
             --bar-rows=*)
                 BAR_ROWS="${arg#*=}"
                 ;;
-<<<<<<< HEAD
-            --sqlserver-only)
-                SQLSERVER_ONLY="true"
-=======
             --service=*)
                 TARGET_SERVICE="${arg#*=}"
->>>>>>> 8f2dd576
                 ;;
             --verbose)
                 VERBOSE_MODE="true"
@@ -342,11 +215,7 @@
     log_message "Clear data: $CLEAR_DATA"
     log_message "Foo rows: $FOO_ROWS"
     log_message "Bar rows: $BAR_ROWS"
-<<<<<<< HEAD
-    log_message "SQL Server only: $SQLSERVER_ONLY"
-=======
     log_message "Target service: ${TARGET_SERVICE:-all}"
->>>>>>> 8f2dd576
     
     # Get parameters from user if not provided via flags
     if [ "$CLEAR_DATA" != "true" ]; then
@@ -370,7 +239,6 @@
     echo "  • Clear data: $CLEAR_DATA (drops tables in public schema, then migrates)"
     echo "  • Foo rows: $FOO_ROWS"
     echo "  • Bar rows: $BAR_ROWS"
-    echo "  • SQL Server only: $SQLSERVER_ONLY"
     echo ""
     
     if ! prompt_yes_no "Proceed with seeding?" "y"; then
@@ -396,43 +264,12 @@
         echo "$TEMP_SCRIPT_PIDS" | xargs kill -9 2>/dev/null || true
     fi
     
-<<<<<<< HEAD
-    # Skip PostgreSQL flow if SQL Server only mode
-    if [ "$SQLSERVER_ONLY" = "true" ]; then
-        echo "🔀 SQL Server only mode - skipping PostgreSQL/ClickHouse/Elasticsearch flow"
-        log_message "SQL Server only mode enabled - skipping standard flow"
-        
-        # Seed SQL Server
-        seed_sqlserver_data
-        
-        echo ""
-        echo "🎉 SQL Server-only seeding completed!"
-        log_message "=== SQL Server-only Data Seeding Completed Successfully ==="
-        echo ""
-        echo "✅ COMPLETED:"
-        echo "   🗄️  SQL Server: $FOO_ROWS foo, $BAR_ROWS bar records"
-        echo ""
-        echo "📄 Detailed logs: $SEED_LOG"
-        return 0
-    fi
-    
-    # PostgreSQL flow - Stop workflows first to prevent conflicts
-    cleanup_existing_workflows
-    echo ""
-    
-    # 1. Seed transactional-base (both foo and bar data)
-    echo "📊 Seeding transactional-base..."
-    log_message "Starting transactional-base seeding"
-    if is_service_running "transactional-base"; then
-        log_message "transactional-base is running, proceeding with seeding"
-=======
     # 1. Seed transactional-supabase-foobar (both foo and bar data)
     if [ -z "$TARGET_SERVICE" ] || [ "$TARGET_SERVICE" = "transactional-supabase-foobar" ]; then
         echo "📊 Seeding transactional-supabase-foobar..."
         log_message "Starting transactional-supabase-foobar seeding"
         if is_service_running "transactional-supabase-foobar"; then
         log_message "transactional-supabase-foobar is running, proceeding with seeding"
->>>>>>> 8f2dd576
         
         cd "$PROJECT_ROOT/services/transactional-supabase-foobar" || {
             echo "⚠️  Could not access transactional-supabase-foobar directory, skipping transactional seeding"
@@ -700,20 +537,12 @@
         log_message "Skipping analytical-moose-foobar migration (not targeted)"
     fi
     
-<<<<<<< HEAD
-    # 4. Start retrieval-base migration in BACKGROUND (slow process)
-    echo "🔍 Starting retrieval-base migration..."
-    log_message "Starting retrieval-base migration in background"
-    if is_service_running "retrieval-base"; then
-        log_message "retrieval-base is running, starting background data migration"
-=======
     # 3. Start retrieval-elasticsearch-foobar migration in BACKGROUND (slow process)
     if [ -z "$TARGET_SERVICE" ] || [ "$TARGET_SERVICE" = "retrieval-elasticsearch-foobar" ]; then
         echo "🔍 Starting retrieval-elasticsearch-foobar migration..."
         log_message "Starting retrieval-elasticsearch-foobar migration in background"
         if is_service_running "retrieval-elasticsearch-foobar"; then
         log_message "retrieval-elasticsearch-foobar is running, starting background data migration"
->>>>>>> 8f2dd576
         
         # Create background migration script
         cat > "$PROJECT_ROOT/temp_es_migration.sh" << 'EOF'
@@ -772,7 +601,7 @@
         log_message "Skipping retrieval-elasticsearch-foobar migration (not targeted)"
     fi
     
-    # Step 5: Restart workflows to resume real-time synchronization
+    # Step 4: Restart workflows to resume real-time synchronization
     restart_workflows
     
     echo ""
@@ -814,11 +643,7 @@
 echo "=========================================="
 echo ""
 
-if [ "$SQLSERVER_ONLY" = "true" ]; then
-    echo "📋 Process: SQL Server seeding only"
-else
-    echo "📋 Process: workflows → transactional → analytical → retrieval → workflows"
-fi
+echo "📋 Process: workflows → transactional → analytical → retrieval → workflows"
 echo "📄 Detailed logs: $SEED_LOG"
 if [ "$VERBOSE_MODE" != "true" ]; then
     echo "💡 Use --verbose for full console output"
