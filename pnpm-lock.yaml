--- conflicted
+++ resolved
@@ -448,11 +448,7 @@
         version: 8.57.1
       tsup:
         specifier: ^8.0.0
-<<<<<<< HEAD
-        version: 8.5.0(@swc/core@1.12.11(@swc/helpers@0.5.17))(jiti@2.5.1)(postcss@8.5.6)(tsx@4.20.3)(typescript@5.8.3)(yaml@2.8.0)
-=======
         version: 8.5.0(@swc/core@1.13.3(@swc/helpers@0.5.17))(jiti@2.5.1)(postcss@8.5.6)(tsx@4.20.3)(typescript@5.8.3)(yaml@2.8.0)
->>>>>>> 266ad03b
       tsx:
         specifier: ^4.6.2
         version: 4.20.3
@@ -5557,25 +5553,17 @@
     resolution: {integrity: sha512-6fPc+R4ihwqP6N/aIv2f1gMH8lOVtWQHoqC4yK6oSDVVocumAsfCqjkXnqiYMhmMwS/mEHLp7Vehlt3ql6lEig==}
     engines: {node: '>=8'}
 
-<<<<<<< HEAD
-=======
   strip-json-comments@5.0.2:
     resolution: {integrity: sha512-4X2FR3UwhNUE9G49aIsJW5hRRR3GXGTBTZRMfv568O60ojM8HcWjV/VxAxCDW3SUND33O6ZY66ZuRcdkj73q2g==}
     engines: {node: '>=14.16'}
 
->>>>>>> 266ad03b
   sucrase@3.35.0:
     resolution: {integrity: sha512-8EbVDiu9iN/nESwxeSxDKe0dunta1GOlHufmSSXxMD2z2/tMZpDMpvXQGsc+ajGo8y2uYUmixaSRUc/QPoQ0GA==}
     engines: {node: '>=16 || 14 >=14.17'}
     hasBin: true
 
-<<<<<<< HEAD
-  supabase@2.31.8:
-    resolution: {integrity: sha512-AsALbB9qKqUhu5A8gZK5VMR2SPo2DPP7W544MBk7JKfLo3Pi8YoAxGxx5skarfeqDtHkzEREU/seFIaYP/bl3A==}
-=======
   supabase@2.33.9:
     resolution: {integrity: sha512-bjCdzcAzbzmPn5B4FNjsAE32aHDgCHtHngj0eDZdZ1+tVbH1/4TwGeZWy41JeiraNx5VPMG+BUOG2VNBXXcXEA==}
->>>>>>> 266ad03b
     engines: {npm: '>=8'}
     hasBin: true
 
@@ -5756,9 +5744,6 @@
   ts-interface-checker@0.1.13:
     resolution: {integrity: sha512-Y/arvbn+rrz3JCKl9C4kVNfTfSm2/mEp5FSz5EsZSANGPSlQrpRI5M4PKF+mJnE52jOO90PnPSc3Ur3bTQw0gA==}
 
-  ts-interface-checker@0.1.13:
-    resolution: {integrity: sha512-Y/arvbn+rrz3JCKl9C4kVNfTfSm2/mEp5FSz5EsZSANGPSlQrpRI5M4PKF+mJnE52jOO90PnPSc3Ur3bTQw0gA==}
-
   ts-node@10.9.2:
     resolution: {integrity: sha512-f0FFpIdcHgn8zcPSbf1dRevwt047YMnaiJM3u2w2RewrB+fob/zePZcrOyQoLMMO7aBIddLcQIEK5dYjkLnGrQ==}
     hasBin: true
@@ -5791,11 +5776,7 @@
       '@microsoft/api-extractor': ^7.36.0
       '@swc/core': ^1
       postcss: ^8.4.12
-<<<<<<< HEAD
-      typescript: '>=4.5.0'
-=======
       typescript: 5.8.3
->>>>>>> 266ad03b
     peerDependenciesMeta:
       '@microsoft/api-extractor':
         optional: true
@@ -9751,11 +9732,7 @@
     dependencies:
       magic-string: 0.30.17
       mlly: 1.7.4
-<<<<<<< HEAD
-      rollup: 4.45.1
-=======
       rollup: 4.46.2
->>>>>>> 266ad03b
 
   flat-cache@3.2.0:
     dependencies:
@@ -11165,11 +11142,8 @@
 
   strip-json-comments@3.1.1: {}
 
-<<<<<<< HEAD
-=======
   strip-json-comments@5.0.2: {}
 
->>>>>>> 266ad03b
   sucrase@3.35.0:
     dependencies:
       '@jridgewell/gen-mapping': 0.3.12
@@ -11180,11 +11154,7 @@
       pirates: 4.0.7
       ts-interface-checker: 0.1.13
 
-<<<<<<< HEAD
-  supabase@2.31.8:
-=======
   supabase@2.33.9:
->>>>>>> 266ad03b
     dependencies:
       bin-links: 5.0.0
       https-proxy-agent: 7.0.6
@@ -11353,29 +11323,6 @@
       typescript: 5.8.3
 
   ts-interface-checker@0.1.13: {}
-<<<<<<< HEAD
-
-  ts-node@10.9.2(@swc/core@1.12.11(@swc/helpers@0.5.17))(@types/node@20.19.5)(typescript@5.7.3):
-    dependencies:
-      '@cspotcode/source-map-support': 0.8.1
-      '@tsconfig/node10': 1.0.11
-      '@tsconfig/node12': 1.0.11
-      '@tsconfig/node14': 1.0.3
-      '@tsconfig/node16': 1.0.4
-      '@types/node': 20.19.5
-      acorn: 8.15.0
-      acorn-walk: 8.3.4
-      arg: 4.1.3
-      create-require: 1.1.1
-      diff: 4.0.2
-      make-error: 1.3.6
-      typescript: 5.7.3
-      v8-compile-cache-lib: 3.0.1
-      yn: 3.1.1
-    optionalDependencies:
-      '@swc/core': 1.12.11(@swc/helpers@0.5.17)
-=======
->>>>>>> 266ad03b
 
   ts-node@10.9.2(@swc/core@1.13.3(@swc/helpers@0.5.17))(@types/node@20.19.9)(typescript@5.8.3):
     dependencies:
@@ -11430,11 +11377,7 @@
 
   tslib@2.8.1: {}
 
-<<<<<<< HEAD
-  tsup@8.5.0(@swc/core@1.12.11(@swc/helpers@0.5.17))(jiti@2.5.1)(postcss@8.5.6)(tsx@4.20.3)(typescript@5.8.3)(yaml@2.8.0):
-=======
   tsup@8.5.0(@swc/core@1.13.3(@swc/helpers@0.5.17))(jiti@2.5.1)(postcss@8.5.6)(tsx@4.20.3)(typescript@5.8.3)(yaml@2.8.0):
->>>>>>> 266ad03b
     dependencies:
       bundle-require: 5.1.0(esbuild@0.25.8)
       cac: 6.7.14
@@ -11447,22 +11390,14 @@
       picocolors: 1.1.1
       postcss-load-config: 6.0.1(jiti@2.5.1)(postcss@8.5.6)(tsx@4.20.3)(yaml@2.8.0)
       resolve-from: 5.0.0
-<<<<<<< HEAD
-      rollup: 4.45.1
-=======
       rollup: 4.46.2
->>>>>>> 266ad03b
       source-map: 0.8.0-beta.0
       sucrase: 3.35.0
       tinyexec: 0.3.2
       tinyglobby: 0.2.14
       tree-kill: 1.2.2
     optionalDependencies:
-<<<<<<< HEAD
-      '@swc/core': 1.12.11(@swc/helpers@0.5.17)
-=======
       '@swc/core': 1.13.3(@swc/helpers@0.5.17)
->>>>>>> 266ad03b
       postcss: 8.5.6
       typescript: 5.8.3
     transitivePeerDependencies:
