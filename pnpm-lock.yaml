--- conflicted
+++ resolved
@@ -561,14 +561,7 @@
         version: 0.20.18
       supabase:
         specifier: ^2.31.8
-<<<<<<< HEAD
-        version: 2.31.8
-      tsup:
-        specifier: ^8.0.0
-        version: 8.5.0(@swc/core@1.12.11(@swc/helpers@0.5.17))(jiti@2.5.1)(postcss@8.5.6)(tsx@4.20.3)(typescript@5.8.3)(yaml@2.8.0)
-=======
         version: 2.33.9
->>>>>>> a8e0770e
       tsx:
         specifier: ^4.7.0
         version: 4.20.3
