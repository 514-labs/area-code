{
  "name": "area-code",
  "version": "0.3.0",
  "private": true,
  "workspaces": [
    "ufa/apps/*",
    "ufa/packages/*",
    "ufa/services/*",
    "odw/apps/*",
    "odw/packages/*",
    "odw/services/*"
  ],
  "scripts": {
    "ufa:dev": "turbo run ufa:dev --ui=tui",
    "ufa:dev:clean": "turbo run ufa:dev:clean",
<<<<<<< HEAD
    "ufa:dev:seed": "turbo run ufa:dev:seed"
=======
    "ufa:dev:seed": "./ufa/scripts/dev-seed.sh",
    "ufa:dev:seed:transactional-supabase-foobar": "./ufa/scripts/dev-seed.sh --service=transactional-supabase-foobar",
    "ufa:dev:seed:analytical-moose-foobar": "./ufa/scripts/dev-seed.sh --service=analytical-moose-foobar",
    "ufa:dev:seed:retrieval-elasticsearch-foobar": "./ufa/scripts/dev-seed.sh --service=retrieval-elasticsearch-foobar"
>>>>>>> 8f2dd576
  },
  "devDependencies": {
    "@turbo/gen": "^1.13.4",
    "eslint": "^8.57.1",
    "prettier": "^3.6.2",
    "turbo": "^2.5.4",
    "typescript": "^5.8.3"
  },
  "packageManager": "pnpm@9.9.0",
  "engines": {
    "node": ">=18"
  }
}<|MERGE_RESOLUTION|>--- conflicted
+++ resolved
@@ -13,14 +13,11 @@
   "scripts": {
     "ufa:dev": "turbo run ufa:dev --ui=tui",
     "ufa:dev:clean": "turbo run ufa:dev:clean",
-<<<<<<< HEAD
-    "ufa:dev:seed": "turbo run ufa:dev:seed"
-=======
     "ufa:dev:seed": "./ufa/scripts/dev-seed.sh",
     "ufa:dev:seed:transactional-supabase-foobar": "./ufa/scripts/dev-seed.sh --service=transactional-supabase-foobar",
+    "ufa:dev:seed:transactional-sqlserver": "./ufa/scripts/dev-seed.sh --service=transactional-sqlserver",
     "ufa:dev:seed:analytical-moose-foobar": "./ufa/scripts/dev-seed.sh --service=analytical-moose-foobar",
     "ufa:dev:seed:retrieval-elasticsearch-foobar": "./ufa/scripts/dev-seed.sh --service=retrieval-elasticsearch-foobar"
->>>>>>> 8f2dd576
   },
   "devDependencies": {
     "@turbo/gen": "^1.13.4",
