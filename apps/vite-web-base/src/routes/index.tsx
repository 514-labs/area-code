--- conflicted
+++ resolved
@@ -1,10 +1,5 @@
 import { createFileRoute } from "@tanstack/react-router";
 import FooAverageScore from "@/features/foo/foo.average-score";
-<<<<<<< HEAD
-import { FooDataTable } from "@/features/foo/foo.data-table";
-import { FooCDCDataTable } from "@/features/foo/foo.cdc-data-table";
-=======
->>>>>>> ef207646
 import {
   getAnalyticalConsumptionApiBase,
   getTransactionApiBase,
@@ -89,7 +84,7 @@
   const fetchApiEndpoint = `${API_BASE}/foo`;
 
   return (
-    <FooCDCDataTable
+    <FooDataTable
       fetchApiEndpoint={fetchApiEndpoint}
       disableCache={!cacheEnabled}
     />
