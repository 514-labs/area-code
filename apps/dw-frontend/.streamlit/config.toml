--- conflicted
+++ resolved
@@ -15,13 +15,8 @@
 
 [client]
 showErrorDetails = "full"
-<<<<<<< HEAD
-toolbarMode = "auto"
-showDeployButton = false
-=======
 # Hides developer options, like the Deploy advertisement
 toolbarMode = "viewer"
->>>>>>> 27be6684
 
 [runner]
 magicEnabled = true
