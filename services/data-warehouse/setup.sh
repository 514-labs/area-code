#!/bin/bash

# Data Warehouse Service Setup Script
# Based on Moose.js requirements and infrastructure needs

set -e  # Exit on any error

# Colors for output
RED='\033[0;31m'
GREEN='\033[0;32m'
YELLOW='\033[1;33m'
BLUE='\033[0;34m'
NC='\033[0m' # No Color

# Function to print colored output
print_status() {
    echo -e "${BLUE}[INFO]${NC} $1"
}

print_success() {
    echo -e "${GREEN}[SUCCESS]${NC} $1"
}

print_warning() {
    echo -e "${YELLOW}[WARNING]${NC} $1"
}

print_error() {
    echo -e "${RED}[ERROR]${NC} $1"
}

# PID file paths
DATA_WAREHOUSE_PID_FILE="/tmp/data-warehouse.pid"
DW_FRONTEND_PID_FILE="/tmp/dw-frontend.pid"

# Port configurations
DATA_WAREHOUSE_PORT=4200
DW_FRONTEND_PORT=8501

# Kafdrop container configuration
KAFDROP_CONTAINER_NAME="data-warehouse-kafdrop"
KAFDROP_PORT=9999

# Function to show usage
show_usage() {
    echo "Usage: $0 [OPTION]"
    echo ""
    echo "Options:"
    echo "  setup     - Full setup (install, start service with moose dev)"
    echo "  start     - Start the Data Warehouse Service only"
    echo "  stop      - Stop the Data Warehouse Service"
    echo "  restart   - Restart the Data Warehouse Service"
    echo "  status    - Show service status"
    echo "  reset     - Full reset (stop service, restart)"
    echo "  env:check - Check environment configuration"
    # Commented out because unclear what these were for
    # echo "  infra:start  - Start Moose infrastructure (managed by moose dev)"
    # echo "  infra:stop   - Stop Moose infrastructure"
    # echo "  infra:reset  - Reset infrastructure data"
    echo "  help      - Show this help message"
    echo ""
    echo "Examples:"
    echo "  $0 setup     # Full setup"
    echo "  $0 start     # Start service only"
    echo "  $0 stop      # Stop service"
    echo "  $0 reset     # Full reset"
    echo "  $0 status    # Check status"
    echo "  $0 env:check # Validate environment configuration"
    echo ""
    echo "Note: This service uses 'moose dev' to manage infrastructure automatically."
    echo "The service PID is tracked in $DATA_WAREHOUSE_PID_FILE and $DW_FRONTEND_PID_FILE"
    echo ""
}

show_services() {
    echo ""
    echo "Available endpoints:"
    echo "  • Data Warehouse Service (moose): http://localhost:$DATA_WAREHOUSE_PORT"
    echo "  • Data Warehouse Frontend: http://localhost:$DW_FRONTEND_PORT"
    echo "  • Management: http://localhost:5001"
    echo "  • Temporal UI: http://localhost:8080"
    echo "  • Kafdrop UI: http://localhost:$KAFDROP_PORT"
    echo "  • Redpanda: localhost:19092"
    echo "  • ClickHouse: localhost:18123"
    echo "  • Redis: localhost:6379"
    echo ""
    echo "Next steps:"
    echo "  1. Explore the data warehouse frontend at http://localhost:$DW_FRONTEND_PORT"
    echo "  2. Run 'source venv/bin/activate' to activate the virtual environment manually"
    echo "  3. Run workflows manually as needed: moose workflow run <workflow-name>"
    echo ""
    echo "To stop the service: $0 stop"
    echo "To check status: $0 status"
    echo "To validate environment: $0 env:check"
    echo "Service PID is tracked in: $DATA_WAREHOUSE_PID_FILE and $DW_FRONTEND_PID_FILE"
    echo ""
}

# Function to get moose service PID
get_moose_service_id() {
    if [ -f "$DATA_WAREHOUSE_PID_FILE" ]; then
        cat "$DATA_WAREHOUSE_PID_FILE" 2>/dev/null || echo ""
    else
        echo ""
    fi
}

# Function to check if moose service is running
is_moose_service_running() {
    local pid=$(get_moose_service_id)
    if [ -n "$pid" ] && kill -0 "$pid" 2>/dev/null; then
        return 0  # Service is running
    else
        return 1  # Service is not running
    fi
}

# Function to get dw-frontend PID
get_dw_frontend_pid() {
    if [ -f "$DW_FRONTEND_PID_FILE" ]; then
        cat "$DW_FRONTEND_PID_FILE" 2>/dev/null || echo ""
    else
        echo ""
    fi
}

# Function to check if dw-frontend is running
is_dw_frontend_running() {
    local pid=$(get_dw_frontend_pid)
    if [ -n "$pid" ] && kill -0 "$pid" 2>/dev/null; then
        return 0  # Service is running
    else
        return 1  # Service is not running
    fi
}

# Virtual environment utility functions
check_venv_exists() {
    if [ -d "venv" ]; then
        return 0  # venv exists
    else
        return 1  # venv does not exist
    fi
}

create_venv_if_missing() {
    if ! check_venv_exists; then
        print_status "Creating Python virtual environment..."

        if python3 -m venv venv; then
            print_success "Virtual environment created successfully at ./venv"
        else
            print_error "Failed to create virtual environment"
            exit 1
        fi
    else
        print_success "Virtual environment already exists at ./venv"
    fi
}

ensure_venv_activated() {
    # First check if venv exists
    if ! check_venv_exists; then
        print_error "Virtual environment not found. Please run '$0 setup' first to create the virtual environment."
        exit 1
    fi

    # Check if we're already in the virtual environment
    if [ -z "$VIRTUAL_ENV" ]; then
        print_status "Activating virtual environment..."
        source venv/bin/activate

        if [ -n "$VIRTUAL_ENV" ]; then
            print_success "Virtual environment activated: $VIRTUAL_ENV"
        else
            print_error "Failed to activate virtual environment"
            exit 1
        fi
    else
        print_success "Virtual environment already active: $VIRTUAL_ENV"
    fi
}

# Wait for a process to stop gracefully
wait_for_process_to_stop() {
    local pid=$1
    local service_name=$2
    local max_attempts=${3:-10}
    local sleep_interval=${4:-1}

    if [ -z "$pid" ]; then
        return 0  # No PID, consider it stopped
    fi

    print_status "Waiting for $service_name to stop gracefully..."

    local attempts=0
    while [ $attempts -lt $max_attempts ]; do
        if ! kill -0 "$pid" 2>/dev/null; then
            print_success "$service_name stopped successfully"
            return 0  # Process stopped
        fi

        sleep $sleep_interval
        attempts=$((attempts + 1))

        print_status "Waiting for $service_name to stop... (attempt $attempts/$max_attempts)"
    done

    return 1  # Process didn't stop within timeout
}

# Check if a port is in use
is_port_in_use() {
    local port=$1

    if lsof -i ":$port" >/dev/null 2>&1; then
        return 0  # Port is in use
    else
        return 1  # Port is available
    fi
}

# Print instructions for finding and terminating processes using a port
print_port_conflict_instructions() {
    local port=$1

    print_error "Port $port is already in use!"
    print_status ""
    print_status "To find what's using port $port, try these commands:"
    print_status ""

    if command -v lsof >/dev/null 2>&1; then
        print_status "Using lsof (recommended):"
        print_status "  lsof -i :$port"
        print_status ""
    fi

    print_status "To terminate the process using port $port:"
    print_status "  1. Find the PID using one of the commands above"
    print_status "  2. Kill the process: kill <PID>"
    print_status "  3. Or force kill: kill -9 <PID>"
    print_status ""
    print_status "Then retry: $0 start"
}

# Check if Docker is available
check_docker() {
    if ! command -v docker &> /dev/null; then
        print_error "Docker is not installed or not in PATH"
        return 1
    fi

    if ! docker info &> /dev/null; then
        print_error "Docker daemon is not running"
        return 1
    fi

    return 0
}

# Function to get the network name
get_docker_network() {
    local network_name="$(basename "$(pwd)")_default"

    # Check if network exists
    if docker network ls --format "{{.Name}}" | grep -q "^${network_name}$"; then
        echo "$network_name"
    else
        print_warning "Network $network_name not found, using default"
        echo "bridge"  # fallback to bridge network
    fi
}

# Check if Kafdrop container is running
is_kafdrop_running() {
    if ! check_docker; then
        return 1
    fi
    docker ps --filter "name=$KAFDROP_CONTAINER_NAME" --format "{{.Names}}" | grep -q "$KAFDROP_CONTAINER_NAME"
}

# Start Kafdrop
start_kafdrop() {
    if ! check_docker; then
        print_warning "Docker not available, skipping Kafdrop startup"
        return 0
    fi

    if is_kafdrop_running; then
        print_warning "Kafdrop is already running"
        return 0
    fi

    # Check if port is in use
    if is_port_in_use $KAFDROP_PORT; then
        print_port_conflict_instructions $KAFDROP_PORT
        return 1
    fi

    print_status "Starting Kafdrop..."

    local network_name=$(get_docker_network)

    # Start Kafdrop container
    docker run -d \
        --name "$KAFDROP_CONTAINER_NAME" \
        --network "$network_name" \
        --rm \
        -p $KAFDROP_PORT:9000 \
        -e KAFKA_BROKERCONNECT=redpanda:9092 \
        -e SERVER_SERVLET_CONTEXTPATH="/" \
        obsidiandynamics/kafdrop > /dev/null 2>&1

    # Wait and verify
    sleep 3
    if is_kafdrop_running; then
        print_success "Kafdrop started successfully at http://localhost:$KAFDROP_PORT"
    else
        print_error "Failed to start Kafdrop"
        return 1
    fi
}

# Stop Kafdrop
stop_kafdrop() {
    if ! check_docker; then
        return 0
    fi

    if ! is_kafdrop_running; then
        print_warning "Kafdrop is not running (container: $KAFDROP_CONTAINER_NAME)"
        return 0
    fi

    print_status "Stopping Kafdrop..."

    # Stop the container (--rm flag will auto-remove it)
    docker stop "$KAFDROP_CONTAINER_NAME" &> /dev/null

    # Wait for it to stop
    for i in {1..10}; do
        if ! is_kafdrop_running; then
            print_success "Kafdrop stopped successfully"
            return 0
        fi
        sleep 1
    done

    print_error "Failed to stop Kafdrop gracefully"
    return 1
}

# Check prerequisites
check_prerequisites() {
    print_status "Checking prerequisites..."

    # Commented out because this is not needed for now
    # Check if transactional-base service is accessible
<<<<<<< HEAD
    local transactional_env_path="../transactional-base/.env"
    if [ ! -f "$transactional_env_path" ]; then
        print_error "transactional-base/.env not found at: $transactional_env_path"
        print_error "The data-warehouse service REQUIRES transactional-base configuration"
        print_error "Please start transactional-base service first with 'pnpm dev:start --service=transactional-base'"
        exit 1
    else
        print_success "Found transactional-base/.env - will copy configuration values"
    fi
=======
    # local transactional_env_path="../transactional-base/.env"
    # if [ ! -f "$transactional_env_path" ]; then
    #     print_error "transactional-base/.env not found at: $transactional_env_path"
    #     print_error "The data-warehouse service REQUIRES transactional-base configuration"
    #     print_error "Please run 'pnpm dev:setup --service=transactional-base' first"
    #     exit 1
    # else
    #     print_success "Found transactional-base/.env - will copy configuration values"
    # fi
>>>>>>> a86521ad
}

print_python_install_instructions() {
    print_status "  • macOS: brew install python@3.12"
    print_status "  • Ubuntu/Debian: sudo apt install python3.12"
    print_status "  • Or use pyenv: pyenv install 3.12 && pyenv global 3.12"
    print_status "  • Or download from: https://www.python.org/downloads/"
}

# Extract value from transactional-base .env file
get_transactional_env_value() {
    local key=$1
    local transactional_env_path="../transactional-base/.env"
    
    if [ -f "$transactional_env_path" ]; then
        # Extract the value, handling quoted and unquoted values
        grep "^${key}=" "$transactional_env_path" | cut -d'=' -f2- | sed 's/^["'\'']//;s/["'\'']$//' 2>/dev/null || echo ""
    else
        echo ""
    fi
}

# Generate .env file with values from transactional-base
generate_env_file() {
    print_status "Generating .env file with values from transactional-base service..."
    
    # Get values from transactional-base .env
    local supabase_url=$(get_transactional_env_value "SUPABASE_PUBLIC_URL")
    local anon_key=$(get_transactional_env_value "ANON_KEY")
    local service_role_key=$(get_transactional_env_value "SERVICE_ROLE_KEY")
    local db_schema=$(get_transactional_env_value "DB_SCHEMA")
    
    # Use defaults if values not found
    if [ -z "$supabase_url" ]; then
        supabase_url="http://localhost:8000"
        print_warning "SUPABASE_PUBLIC_URL not found in transactional-base/.env, using default"
    fi
    
    if [ -z "$anon_key" ]; then
        anon_key="your_actual_anon_key_from_transactional_base"
        print_warning "ANON_KEY not found in transactional-base/.env, using placeholder"
    fi
    
    if [ -z "$service_role_key" ]; then
        service_role_key="your_service_role_key_here"
        print_warning "SERVICE_ROLE_KEY not found in transactional-base/.env, using placeholder"
    fi
    
    if [ -z "$db_schema" ]; then
        db_schema="public"
        print_warning "DB_SCHEMA not found in transactional-base/.env, using default"
    fi
    
    # Generate realtime URL from supabase URL
    local realtime_url=$(echo "$supabase_url" | sed 's|http://|ws://|' | sed 's|https://|wss://|')/realtime/v1
    
    # Create the .env file
    cat > .env << EOF
# Data Warehouse Service Environment Configuration
# Generated automatically by setup script from transactional-base/.env

# Supabase Configuration for Data Warehouse Service
SUPABASE_PUBLIC_URL=$supabase_url

# CRITICAL: Copied from transactional-base/.env
ANON_KEY=$anon_key

# Optional: Service Role Key (copied from transactional-base/.env)
SERVICE_ROLE_KEY=$service_role_key

# Database Schema (copied from transactional-base/.env)
DB_SCHEMA=$db_schema

# Realtime WebSocket URL (auto-generated from SUPABASE_PUBLIC_URL)
REALTIME_URL=$realtime_url
EOF

    print_success ".env file generated successfully"
    
    # Report what was found
    if [ "$anon_key" != "your_actual_anon_key_from_transactional_base" ]; then
        print_success "ANON_KEY copied from transactional-base/.env"
    else
        print_warning "ANON_KEY not found - you may need to update it manually"
    fi
    
    if [ "$service_role_key" != "your_service_role_key_here" ]; then
        print_success "SERVICE_ROLE_KEY copied from transactional-base/.env"
    else
        print_warning "SERVICE_ROLE_KEY not found - you may need to update it manually"
    fi
    
    print_success "SUPABASE_PUBLIC_URL: $supabase_url"
    print_success "DB_SCHEMA: $db_schema"
    print_success "REALTIME_URL: $realtime_url"
    echo ""
}

# Check environment configuration
check_environment() {
    print_status "Checking Python version..."

    if ! command -v python3 &> /dev/null; then
        print_error "Python 3 is not installed"
        print_status "Install Python 3.12+ using one of these methods:"
        print_python_install_instructions
        exit 1
    else
        # Get Python version
        python_version=$(python3 --version 2>&1 | sed 's/Python //')

        # Parse version numbers
        major=$(echo "$python_version" | cut -d. -f1)
        minor=$(echo "$python_version" | cut -d. -f2)

        # Check if version is >= 3.12
        if [ "$major" -lt 3 ] || ([ "$major" -eq 3 ] && [ "$minor" -lt 12 ]); then
            print_error "Python version $python_version is too old (minimum: 3.12)"
            print_status "Upgrade Python using one of these methods:"
            print_python_install_instructions
            exit 1
        else
            print_success "Python version: $python_version"
        fi
    fi
    echo ""

    # Commented out because this is not needed for now
    # print_status "Checking environment configuration..."
    
    # # Check if .env file exists, generate if missing
    # if [ ! -f ".env" ]; then
    #     print_warning ".env file not found. Generating with default values..."
    #     generate_env_file
    #     print_warning "Setup will continue, but you must update the .env file with actual values before running workflows."
    #     print_status "You can run '$0 env:check' later to validate your configuration."
    #     return 0
    # fi
    
    # # Check required environment variables
    # local missing_vars=()
    
    # if [ -z "$SUPABASE_PUBLIC_URL" ]; then
    #     missing_vars+=("SUPABASE_PUBLIC_URL")
    # fi
    
    # if [ -z "$ANON_KEY" ]; then
    #     missing_vars+=("ANON_KEY")
    # fi
    
    # if [ -z "$DB_SCHEMA" ]; then
    #     missing_vars+=("DB_SCHEMA")
    # fi
    
    # if [ ${#missing_vars[@]} -gt 0 ]; then
    #     print_warning "Some environment variables are missing or have default values: ${missing_vars[*]}"
    #     print_status "The setup script will attempt to copy values from transactional-base/.env automatically."
    #     print_status "You can run '$0 env:check' to validate your configuration."
    #     return 0
    # fi
    
    # print_success "Environment configuration looks good"
    # print_status "SUPABASE_PUBLIC_URL: $SUPABASE_PUBLIC_URL"
    # print_status "DB_SCHEMA: $DB_SCHEMA"
    # print_status "ANON_KEY: ${ANON_KEY:0:10}... (truncated for security)"
}

# Validate environment configuration (detailed check)
validate_environment() {
    local issues=0
    local warnings=0

    echo "=========================================="
    echo "  Python Version Validation"
    echo "=========================================="
    echo ""

    if ! command -v python3 &> /dev/null; then
        print_error "Python 3 is not installed"
        print_status "Install Python 3.12+ using one of these methods:"
        print_python_install_instructions
        issues=$((issues + 1))
    else
        # Get Python version
        python_version=$(python3 --version 2>&1 | sed 's/Python //')

        # Parse version numbers
        major=$(echo "$python_version" | cut -d. -f1)
        minor=$(echo "$python_version" | cut -d. -f2)

        # Check if version is >= 3.12
        if [ "$major" -lt 3 ] || ([ "$major" -eq 3 ] && [ "$minor" -lt 12 ]); then
            print_error "Python version $python_version is too old (minimum: 3.12)"
            print_status "Upgrade Python using one of these methods:"
            print_python_install_instructions
            issues=$((issues + 1))
        else
            print_success "Python version: $python_version"
        fi
    fi
    echo ""

    # Commented out because these are not needed for now
    # echo "=========================================="
    # echo "  Environment Configuration Validation"
    # echo "=========================================="
    # echo ""
    
    # # Check if .env file exists
    # if [ ! -f ".env" ]; then
    #     print_error ".env file not found"
    #     print_status "Run '$0 setup' to generate a default .env file"
    #     exit 1
    # fi
    
    # print_success ".env file found"
    
    # echo ""
    # echo "Checking environment variables:"
    # echo "--------------------------------"

    # # Check SUPABASE_PUBLIC_URL
    # if [ -z "$SUPABASE_PUBLIC_URL" ]; then
    #     print_error "SUPABASE_PUBLIC_URL is not set"
    #     issues=$((issues + 1))
    # elif [ "$SUPABASE_PUBLIC_URL" = "http://localhost:8000" ]; then
    #     print_warning "SUPABASE_PUBLIC_URL is using default value"
    #     warnings=$((warnings + 1))
    # else
    #     print_success "SUPABASE_PUBLIC_URL: $SUPABASE_PUBLIC_URL"
    # fi

    # # Check ANON_KEY
    # if [ -z "$ANON_KEY" ]; then
    #     print_error "ANON_KEY is not set"
    #     print_status "Run '$0 setup' to automatically copy from transactional-base/.env"
    #     issues=$((issues + 1))
    # elif [ "$ANON_KEY" = "your_actual_anon_key_from_transactional_base" ]; then
    #     print_error "ANON_KEY is using default placeholder value"
    #     print_status "Run '$0 setup' to automatically copy from transactional-base/.env"
    #     issues=$((issues + 1))
    # else
    #     print_success "ANON_KEY: ${ANON_KEY:0:10}... (truncated for security)"
    # fi

    # # Check DB_SCHEMA
    # if [ -z "$DB_SCHEMA" ]; then
    #     print_error "DB_SCHEMA is not set"
    #     issues=$((issues + 1))
    # elif [ "$DB_SCHEMA" = "public" ]; then
    #     print_success "DB_SCHEMA: $DB_SCHEMA (default value is correct)"
    # else
    #     print_success "DB_SCHEMA: $DB_SCHEMA"
    # fi

    # # Check SERVICE_ROLE_KEY (optional)
    # if [ -z "$SERVICE_ROLE_KEY" ]; then
    #     print_warning "SERVICE_ROLE_KEY is not set (optional)"
    #     warnings=$((warnings + 1))
    # elif [ "$SERVICE_ROLE_KEY" = "your_service_role_key_here" ]; then
    #     print_warning "SERVICE_ROLE_KEY is using default placeholder value (optional)"
    #     warnings=$((warnings + 1))
    # else
    #     print_success "SERVICE_ROLE_KEY: ${SERVICE_ROLE_KEY:0:10}... (truncated for security)"
    # fi

    # # Check REALTIME_URL (optional)
    # if [ -z "$REALTIME_URL" ]; then
    #     print_warning "REALTIME_URL is not set (optional)"
    #     warnings=$((warnings + 1))
    # elif [ "$REALTIME_URL" = "ws://localhost:8000/realtime/v1" ]; then
    #     print_success "REALTIME_URL: $REALTIME_URL (default value is correct)"
    # else
    #     print_success "REALTIME_URL: $REALTIME_URL"
    # fi
    
    echo ""
    echo "=========================================="
    
    if [ $issues -gt 0 ]; then
        print_error "Found $issues critical issue(s) that must be fixed:"
        echo ""
        print_status "1. Run '$0 setup' to automatically copy values from transactional-base/.env"
        print_status "2. Or manually copy ANON_KEY from services/transactional-base/.env"
        print_status "3. Verify SUPABASE_PUBLIC_URL matches your transactional-base service"
        echo ""
        exit 1
    elif [ $warnings -gt 0 ]; then
        print_warning "Found $warnings warning(s) - configuration will work but may need updates:"
        echo ""
        print_status "Consider setting SERVICE_ROLE_KEY and REALTIME_URL for full functionality"
        echo ""
        print_success "Environment configuration is valid for basic operation"
    else
        print_success "Environment configuration is complete and valid!"
    fi
    
    echo ""
}

# Install dependencies
install_dependencies() {
    print_status "Installing dependencies..."

    create_venv_if_missing

    ensure_venv_activated

    # Install data-warehouse dependencies in virtual environment
    print_status "Installing data-warehouse dependencies in virtual environment..."
    pip install .
    print_success "Data warehouse dependencies installed successfully in virtual environment"
    echo ""

    # Check Moose CLI
    if ! command -v moose-cli &> /dev/null; then
        print_error "Moose CLI is not installed."
        exit 1
    fi

    print_success "Moose CLI version: $(moose-cli --version 2>/dev/null || echo 'unknown')"
    echo ""

    # Install dw-frontend dependencies
    print_status "Installing dw-frontend dependencies..."
    local frontend_dir="../../apps/dw-frontend"
    local current_dir=$(pwd)

    if [ -d "$frontend_dir" ]; then
        cd "$frontend_dir" || {
            print_error "Failed to navigate to dw-frontend directory: $frontend_dir"
            exit 1
        }

        pip install -r requirements.txt

        # Check streamlit
        if ! command -v streamlit &> /dev/null; then
            print_error "streamlit is not installed."
            exit 1
        fi

        print_success "Streamlit version: $(streamlit --version 2>/dev/null || echo 'unknown')"
        echo ""

        cd "$current_dir"
    else
        print_error "dw-frontend directory not found at: $frontend_dir"
        exit 1
    fi
}

# Start Moose infrastructure
start_infrastructure() {
    print_status "Starting Moose infrastructure using 'moose dev'..."
    
    # Check if moose CLI is available
    if ! command -v moose &> /dev/null; then
        print_error "Moose CLI is not installed. Please install it with: npm install -g @514labs/moose-cli"
        exit 1
    fi
    
    print_success "Moose CLI version: $(moose --version 2>/dev/null || echo 'unknown')"
    
    # Note: moose dev will handle infrastructure startup automatically
    print_status "Moose will automatically start required infrastructure services"
    print_status "This may take a few minutes on first run..."
}

start_data_warehouse_service() {
    if is_moose_service_running; then
        print_warning "data-warehouse service is already running (PID: $(get_moose_service_id))"
    else
        print_status "Starting the data-warehouse service..."

        # Start the service in the background and track PID
        moose-cli dev &
        MOOSE_SERVICE_PID=$!

        # Save PID to file
        echo "$MOOSE_SERVICE_PID" > "$DATA_WAREHOUSE_PID_FILE"

        # Wait a moment for the service to start
        # We don't really have a way to check if all the moose subprocesses are running
        print_status "Waiting for service to come up..."
        for i in {1..15}; do
            print_status "Waiting for service... ($i/15)"
            sleep 1
        done

        # Check if service is running
        if curl -s http://localhost:$DATA_WAREHOUSE_PORT > /dev/null 2>&1; then
            print_success "data-warehouse service started successfully!"
            print_status "The service will be available at http://localhost:$DATA_WAREHOUSE_PORT"
            print_status "Service PID: $MOOSE_SERVICE_PID (saved to $DATA_WAREHOUSE_PID_FILE)"
            print_status "To stop the service, run: $0 stop"
        else
            print_warning "data-warehouse service may still be starting up..."
            print_status "Check http://localhost:$DATA_WAREHOUSE_PORT for service status"
        fi
    fi
}

start_dw_frontend_service() {
    if is_dw_frontend_running; then
        print_warning "data warehouse dashbaord is already running (PID: $(get_dw_frontend_pid))"
    else
        print_status "Starting the data warehouse dashboard..."

        local frontend_dir="../../apps/dw-frontend"
        local current_dir=$(pwd)

        if [ -d "$frontend_dir" ]; then
            cd "$frontend_dir" || {
                print_error "Failed to navigate to dw-frontend directory: $frontend_dir"
                exit 1
            }

            # Check if port is in use
            if is_port_in_use $DW_FRONTEND_PORT; then
                print_port_conflict_instructions $DW_FRONTEND_PORT
                exit 1
            fi

            streamlit run main.py --server.port $DW_FRONTEND_PORT &
            DW_FRONTEND_PID=$!

            # Save PID to file
            echo "$DW_FRONTEND_PID" > "$DW_FRONTEND_PID_FILE"

            # Wait a moment for the service to start
            sleep 3

            if curl -s http://localhost:$DW_FRONTEND_PORT > /dev/null 2>&1; then
                print_success "data warehouse dashboard started successfully!"
                print_status "The dashboard will be available at http://localhost:$DW_FRONTEND_PORT"
                print_status "Dashboard PID: $DW_FRONTEND_PID (saved to $DW_FRONTEND_PID_FILE)"
                print_status "To stop the dashboard, run: $0 stop"
            else
                print_error "data warehouse dashboard failed to start"
            fi

            cd "$current_dir"
        else
            print_error "dw-frontend directory not found at: $frontend_dir"
            exit 1
        fi
    fi
}

# Start the service
start_service() {
    ensure_venv_activated

    start_data_warehouse_service
    echo ""

    start_kafdrop
    echo ""

    start_dw_frontend_service
    echo ""

    show_services
}

stop_data_warehouse_service() {
    local moose_pid=$(get_moose_service_id)

    if [ -z "$moose_pid" ]; then
        print_warning "data-warehouse service is not running"
    else
        print_status "Stopping data-warehouse service (PID: $moose_pid)..."
        {
            kill "$moose_pid"

            # Wait for the process to stop gracefully
            if ! wait_for_process_to_stop "$moose_pid" "data-warehouse service"; then
                print_warning "data-warehouse service didn't stop gracefully, force killing..."
                kill -9 "$moose_pid" 2>/dev/null

                # Wait a bit more after force kill
                sleep 1

                if ! kill -0 "$moose_pid" 2>/dev/null; then
                    print_success "data-warehouse service force stopped"
                else
                    print_error "Failed to stop data-warehouse service"
                fi
            fi
        } || {
            print_error "Error occurred while stopping data-warehouse service"
        }

        # Remove PID file
        print_status "Removing PID file: $DATA_WAREHOUSE_PID_FILE"
        rm -f "$DATA_WAREHOUSE_PID_FILE"
    fi
}

stop_dw_frontend_service() {
    local dw_frontend_pid=$(get_dw_frontend_pid)

    if [ -z "$dw_frontend_pid" ]; then
        print_warning "dw-frontend service is not running"
    else
        print_status "Stopping dw-frontend service (PID: $dw_frontend_pid)..."
        {
            kill "$dw_frontend_pid"

            # Wait for the process to stop gracefully
            if ! wait_for_process_to_stop "$dw_frontend_pid" "dw-frontend service"; then
                print_warning "dw-frontend service didn't stop gracefully, force killing..."
                kill -9 "$dw_frontend_pid" 2>/dev/null

                # Wait a bit more after force kill
                sleep 1

                if ! kill -0 "$dw_frontend_pid" 2>/dev/null; then
                    print_success "dw-frontend service force stopped"
                else
                    print_error "Failed to stop dw-frontend service"
                fi
            fi
        } || {
            print_error "Error occurred while stopping dw-frontend service"
        }

        # Remove PID file
        print_status "Removing PID file: $DW_FRONTEND_PID_FILE"
        rm -f "$DW_FRONTEND_PID_FILE"
    fi
}

# Stop the service
stop_service() {
    stop_data_warehouse_service
    echo ""

    stop_dw_frontend_service
    echo ""

    stop_kafdrop
    echo ""
}



# Restart the service
restart_service() {
    print_status "Restarting data-warehouse services..."
    stop_service
    sleep 2
    start_service
}

# Show service status
show_status() {
    echo "=========================================="
    echo "  Data Warehouse Service Status"
    echo "=========================================="
    echo ""
    
    # Check service status
    if is_moose_service_running; then
        local pid=$(get_moose_service_id)
        print_success "data-warehouse service is running (PID: $pid)"
        
        # Check if service is responding
        if curl -s http://localhost:$DATA_WAREHOUSE_PORT > /dev/null 2>&1; then
            print_success "data-warehouse service is responding to requests"
        else
            print_warning "data-warehouse service is running but not responding to requests"
        fi
    else
        print_error "data-warehouse service is not running"
    fi

    # Check dw-frontend service status
    if is_dw_frontend_running; then
        local pid=$(get_dw_frontend_pid)
        print_success "dw-frontend service is running (PID: $pid)"

        # Check if service is responding
        if curl -s http://localhost:$DW_FRONTEND_PORT > /dev/null 2>&1; then
            print_success "dw-frontend service is responding to requests"
        else
            print_warning "dw-frontend service is running but not responding to requests"
        fi
    else
        print_error "dw-frontend service is not running"
    fi
    
    # Check Kafdrop status
    if is_kafdrop_running; then
        print_success "Kafdrop is running (container: $KAFDROP_CONTAINER_NAME)"

        # Check if service is responding
        if curl -s http://localhost:$KAFDROP_PORT > /dev/null 2>&1; then
            print_success "Kafdrop is responding to requests"
        else
            print_warning "Kafdrop is running but not responding to requests"
        fi
    else
        print_error "Kafdrop is not running"
    fi

    echo ""
    echo "Infrastructure: Managed by Moose.js"
    echo "  • All infrastructure services (Redpanda, ClickHouse, Redis, Temporal) are managed automatically"
    echo "  • Infrastructure may take time to start up on first run"
    echo ""
    show_services
}

# Start infrastructure only
start_infrastructure_only() {
    print_status "Starting Moose infrastructure..."
    start_infrastructure
}

# Stop infrastructure only
stop_infrastructure_only() {
    print_status "Stopping Moose infrastructure..."
    print_warning "Note: Moose manages its own infrastructure. Use 'moose dev --stop' to stop infrastructure."
    print_status "Or manually stop the moose dev process to stop all services."
}

# Reset infrastructure data
reset_infrastructure() {
    print_status "Resetting infrastructure data..."
    
    # Stop the service first
    stop_service
    
    print_warning "Note: Moose manages its own infrastructure data."
    print_status "To reset infrastructure data, you may need to:"
    print_status "1. Stop the moose dev process"
    print_status "2. Clear any local data directories"
    print_status "3. Restart with 'moose dev'"
    
    # Start infrastructure
    start_infrastructure_only
    
    print_success "Infrastructure reset initiated"
}

# Full reset - stop services, clear data, restart
full_reset() {
    print_status "Performing full reset..."
    echo ""
    
    # Stop the Data Warehouse Service
    print_status "Stopping Data Warehouse Service..."
    stop_service
    
    # Wait a moment for services to fully stop
    sleep 3
    
    print_warning "Note: Moose manages its own infrastructure."
    print_status "To perform a complete reset:"
    print_status "1. Stop any running moose dev processes"
    print_status "2. Clear any local data directories if needed"
    print_status "3. Restart with 'moose dev'"
    
    # Start the service
    print_status "Starting Data Warehouse Service..."
    start_service
    
    echo ""
    print_success "Full reset completed successfully!"
    echo ""
    echo "All services have been restarted."
    echo ""
    show_services
}

# Main setup function (full setup)
full_setup() {
    echo "=========================================="
    echo "  Data Warehouse Service Setup"
    echo "=========================================="
    echo ""
    
    check_prerequisites
    echo ""
    
    check_environment
    echo ""
    
    install_dependencies
    echo ""
    
    start_service
    echo ""
    
    echo "=========================================="
    print_success "Setup completed successfully!"
    echo "=========================================="
}

# Main function to handle command-line arguments
main() {
    case "${1:-setup}" in
        "setup")
            full_setup
            ;;
        "start")
            start_service
            ;;
        "stop")
            stop_service
            ;;
        "restart")
            restart_service
            ;;
        "status")
            show_status
            ;;
        "reset")
            full_reset
            ;;

        "env:check")
            validate_environment
            ;;
        # Commented out because unclear what these were for
        # "infra:start")
        #     start_infrastructure_only
        #     ;;
        # "infra:stop")
        #     stop_infrastructure_only
        #     ;;
        # "infra:reset")
        #     reset_infrastructure
        #     ;;
        "help"|"-h"|"--help")
            show_usage
            ;;
        *)
            print_error "Unknown option: $1"
            echo ""
            show_usage
            exit 1
            ;;
    esac
}

# Run main function
main "$@" 
<|MERGE_RESOLUTION|>--- conflicted
+++ resolved
@@ -357,7 +357,6 @@
 
     # Commented out because this is not needed for now
     # Check if transactional-base service is accessible
-<<<<<<< HEAD
     local transactional_env_path="../transactional-base/.env"
     if [ ! -f "$transactional_env_path" ]; then
         print_error "transactional-base/.env not found at: $transactional_env_path"
@@ -367,17 +366,6 @@
     else
         print_success "Found transactional-base/.env - will copy configuration values"
     fi
-=======
-    # local transactional_env_path="../transactional-base/.env"
-    # if [ ! -f "$transactional_env_path" ]; then
-    #     print_error "transactional-base/.env not found at: $transactional_env_path"
-    #     print_error "The data-warehouse service REQUIRES transactional-base configuration"
-    #     print_error "Please run 'pnpm dev:setup --service=transactional-base' first"
-    #     exit 1
-    # else
-    #     print_success "Found transactional-base/.env - will copy configuration values"
-    # fi
->>>>>>> a86521ad
 }
 
 print_python_install_instructions() {
