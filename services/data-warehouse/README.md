--- conflicted
+++ resolved
@@ -54,10 +54,6 @@
    ./setup.sh help
    ```
 
-<<<<<<< HEAD
-
-=======
->>>>>>> e963efa9
 ## Installing Aurora AI support
 
 ```bash
@@ -85,17 +81,9 @@
 ```
 
 If prompted by Cursor to accept a newly detected MCP tool, accept the invitation.
-<<<<<<< HEAD
 Use `Shift -> Command P` to load the Cursor Settings. Under teh `Tools & Integrations` sectin you should see an aurora MCP Tool activated.
 
 In the Cursor chat try the following prompt:
-=======
-
-Use `Shift -> Command P` to load the Cursor Settings. Under teh `Tools & Integrations` sectin you should see an aurora MCP Tool activated.
-
-In the Cursor chat try the following prompt:
-
->>>>>>> e963efa9
 `Tell me about this moose project`
 
 You should see a prompt to run the `read_moose_project` MCP tool.  Allow the tool to run.
