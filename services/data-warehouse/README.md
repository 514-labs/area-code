# Data Warehouse Service

**Learn to build operational data warehouses with Moose** - from real-time ingestion to analytics APIs. This hands-on demonstration showcases how to create a complete data pipeline using Moose primitives, with mocked data sources for easy experimentation and clear examples using simple data models.

<a href="dw-logo.png"><img src="dw-logo.png" alt="Data Warehouse Logo" width="512"></a>

## Prerequisites

- Python 3.12+
- Node.js 20+
- Docker 2.23.1+

## Quick Start

(If you haven't already, navigate here `cd services/data-warehouse`, and make sure Docker Desktop is running)

1. **Full Setup** (recommended for first-time users):
   ```bash
   ./setup.sh setup
   ```
   This will:
   - Install all dependencies
   - Start the data warehouse service (moose app)
   - Start the data warehouse frontend (streamlit in apps/dw-frontend) and open it in your browser


## Presenter - walkthrough docs

[Presenter - walkthrough docs](./docs/README.md)

## Overview

<a href="./docs/ODW-architecture.jpg"><img src="./docs/ODW-architecture.jpg" alt="Data Warehouse Architecture" width="800"></a>

This project is your **practical guide** to understanding how Moose can power modern operational data warehouses. Rather than implementing every feature in the reference architecture above, we've created a focused, working example that you can run immediately and extend based on your specific needs.

The codebase is **commented** to help you understand each component and pattern. Feel free to explore the code with your favorite LLM - it can provide detailed explanations of how the various Moose primitives work together and help you understand the data flow from ingestion to consumption.

### Purpose and Scope

This project is **intentionally focused** on demonstrating key concepts rather than implementing the full reference architecture shown above. It provides enough practical insights and working examples to help developers understand how to:

- Build data ingestion pipelines with Moose
- Implement stream processing workflows 
- Create analytical APIs and consumption endpoints
- Integrate multiple data sources into a unified warehouse

### Current Implementation

The current state represents a **simplified but functional** implementation that:

- **Uses mocked data sources**: Logs, Blob (storage), and Events integrations are mocked to make this demo self-contained. Developers can easily adapt these patterns for real data sources by configuring appropriate API keys and endpoints for services they want to integrate.

- **Demonstrates Moose primitives**: The project showcases core Moose concepts including data models, ingestion pipelines, stream functions, materialized views, and consumption APIs.

- **Keeps data models simple**: Uses only `foo` and `bar` data models to make the data flow easy to follow and understand. Moose makes it straightforward to create much richer and more complex data models as your use case requires.

- **Provides a complete workflow**: From data ingestion through processing to consumption, giving developers a full picture of an operational data warehouse built with Moose.

### Key Technical Capabilities

- **Real-time Data Ingestion**: Stream data processing with RedPanda
- **Multi-Source Data Extraction**: Configurable connectors for various data sources
- **REST API**: Query interface for accessing processed data
- **Scalable Storage**: ClickHouse backend optimized for analytical workloads
- **Stream Processing**: Real-time data transformation and enrichment

### Demo presentation walkthrough
See: [Presenter - walkthrough docs](./docs/README.md)

## Project Structure

```
services/data-warehouse/
├── app/
│   ├── apis/                   # REST API endpoints
│   ├── logs/                   # Log extraction workflow
│   ├── blobs/                  # Blob extracttion workflow
│   ├── events/                 # Events extracttion workflow
│   ├── ingest/                 # Data models and transformations
│   └── main.py                 # Main application entry point
├── setup.sh                    # Setup and management script
├── moose.config.toml           # Moose configuration
├── requirements.txt            # Python dependencies
└── setup.py                    # Package configuration
```


## Other Commands:

   ```bash
   ./setup.sh help
   ```

<<<<<<< HEAD
=======
2. **Startup** (post setup):
   ```bash
   ./setup.sh start
   ```
   This will:
   - Start the data warehouse service (moose app)
   - Start the data warehouse frontend (streamlit in apps/dw-frontend)

3. **Other Commands**:
>>>>>>> 5c70d6da
   ```bash
   ./setup.sh stop      # Stop service 
   ```

<<<<<<< HEAD
   ```bash
   ./setup.sh start     # Start service (not required after initial setup)
   ```
=======
## Installing Aurora AI Support

Aurora AI is an optional enhancement that extends Cursor's AI capabilities with specialized tools for Moose workflows, ClickHouse queries, and Redpanda integration. This provides intelligent assistance for the creation and maintance of data warehouse operations.

### Prerequisites

- An Anthropic API key (required for full functionality)
- Cursor IDE installed
- Access to the Area-Code repository

### Installation Steps

#### 1. Install Aurora

Run the installation command from your terminal:

```bash
bash -i <(curl -fsSL https://fiveonefour.com/install.sh) aurora,moose
```

#### 2. Configure Aurora for Cursor

Navigate to the Area-Code repository root and set up Aurora for Cursor:

```bash
aurora setup --mcp cursor-project
```

#### 3. Enable Required Tools

Configure Aurora to use all available tools. Use the space bar to select all tools, then press Enter:

```bash
aurora config tools
```

You should see options like:
- `moose-read-tools` - Enable Moose read tools for data inspection
- `moose-write-tools` - Enable Moose write tools for full functionality (requires API key)
- `remote-clickhouse-tools` - Enable Remote ClickHouse integration

**Note**: Use space bar to select all tools, then press Enter to confirm.

#### 4. Add Your API Key

Configure your Anthropic API key (replace with your actual key):

```bash
aurora config keys sk-ant-api03-your-actual-api-key-here
```

#### 5. Launch Cursor

Start Cursor from the Area-Code repository:

```bash
open -a cursor .
```

### Verification and Usage

#### 1. Accept MCP Tool

When prompted by Cursor to accept a newly detected MCP tool, click "Accept" or "Allow".

#### 2. Verify Installation

1. Open Cursor Settings (`Shift + Command + P`)
2. Navigate to `Tools & Integrations`
3. Confirm that "aurora MCP Tool" is activated

#### 3. Test Aurora Integration

1. Add the `data-warehouse` folder to a Cursor chat
2. Try the following prompt: `Tell me about this moose project`
3. Allow the `read_moose_project` MCP tool to run when prompted
4. You should receive a description of the Moose workflow project

#### 4. Explore Additional Features

Try these example prompts to explore Aurora's capabilities:
>>>>>>> 5c70d6da

     ```bash
   ./setup.sh reset     # Full reset 
   ```

   ```bash
   ./setup.sh status    # Check status
   ```

   ```bash
   ./setup.sh env:check
   ```

<<<<<<< HEAD
## Installing Aurora AI Support
=======
- **Intelligent Moose Workflow Analysis**: Understand complex data pipelines
- **ClickHouse Query Assistance**: Get help with database queries and optimization
- **Redpanda Integration**: Monitor and manage streaming data
- **Context-Aware Suggestions**: AI that understands your data warehouse architecture
- **Automated Documentation**: Generate insights about your data processing workflows
>>>>>>> 5c70d6da

Aurora AI is an optional enhancement that extends Cursor's AI capabilities with specialized tools for Moose workflows, ClickHouse queries, and RedPanda integration. This provides intelligent assistance for the creation and maintenance of data warehouse operations.

For setup instructions, see [Aurora docs](https://docs.fiveonefour.com/aurora).<|MERGE_RESOLUTION|>--- conflicted
+++ resolved
@@ -14,7 +14,7 @@
 
 (If you haven't already, navigate here `cd services/data-warehouse`, and make sure Docker Desktop is running)
 
-1. **Full Setup** (recommended for first-time users):
+**Full Setup** (recommended for first-time users):
    ```bash
    ./setup.sh setup
    ```
@@ -92,112 +92,16 @@
    ./setup.sh help
    ```
 
-<<<<<<< HEAD
-=======
-2. **Startup** (post setup):
-   ```bash
-   ./setup.sh start
-   ```
-   This will:
-   - Start the data warehouse service (moose app)
-   - Start the data warehouse frontend (streamlit in apps/dw-frontend)
-
-3. **Other Commands**:
->>>>>>> 5c70d6da
    ```bash
    ./setup.sh stop      # Stop service 
    ```
 
-<<<<<<< HEAD
    ```bash
    ./setup.sh start     # Start service (not required after initial setup)
    ```
-=======
-## Installing Aurora AI Support
-
-Aurora AI is an optional enhancement that extends Cursor's AI capabilities with specialized tools for Moose workflows, ClickHouse queries, and Redpanda integration. This provides intelligent assistance for the creation and maintance of data warehouse operations.
-
-### Prerequisites
-
-- An Anthropic API key (required for full functionality)
-- Cursor IDE installed
-- Access to the Area-Code repository
-
-### Installation Steps
-
-#### 1. Install Aurora
-
-Run the installation command from your terminal:
-
-```bash
-bash -i <(curl -fsSL https://fiveonefour.com/install.sh) aurora,moose
-```
-
-#### 2. Configure Aurora for Cursor
-
-Navigate to the Area-Code repository root and set up Aurora for Cursor:
-
-```bash
-aurora setup --mcp cursor-project
-```
-
-#### 3. Enable Required Tools
-
-Configure Aurora to use all available tools. Use the space bar to select all tools, then press Enter:
-
-```bash
-aurora config tools
-```
-
-You should see options like:
-- `moose-read-tools` - Enable Moose read tools for data inspection
-- `moose-write-tools` - Enable Moose write tools for full functionality (requires API key)
-- `remote-clickhouse-tools` - Enable Remote ClickHouse integration
-
-**Note**: Use space bar to select all tools, then press Enter to confirm.
-
-#### 4. Add Your API Key
-
-Configure your Anthropic API key (replace with your actual key):
-
-```bash
-aurora config keys sk-ant-api03-your-actual-api-key-here
-```
-
-#### 5. Launch Cursor
-
-Start Cursor from the Area-Code repository:
-
-```bash
-open -a cursor .
-```
-
-### Verification and Usage
-
-#### 1. Accept MCP Tool
-
-When prompted by Cursor to accept a newly detected MCP tool, click "Accept" or "Allow".
-
-#### 2. Verify Installation
-
-1. Open Cursor Settings (`Shift + Command + P`)
-2. Navigate to `Tools & Integrations`
-3. Confirm that "aurora MCP Tool" is activated
-
-#### 3. Test Aurora Integration
-
-1. Add the `data-warehouse` folder to a Cursor chat
-2. Try the following prompt: `Tell me about this moose project`
-3. Allow the `read_moose_project` MCP tool to run when prompted
-4. You should receive a description of the Moose workflow project
-
-#### 4. Explore Additional Features
-
-Try these example prompts to explore Aurora's capabilities:
->>>>>>> 5c70d6da
 
      ```bash
-   ./setup.sh reset     # Full reset 
+   ./setup.sh resetn    # Full reset 
    ```
 
    ```bash
@@ -208,16 +112,8 @@
    ./setup.sh env:check
    ```
 
-<<<<<<< HEAD
 ## Installing Aurora AI Support
-=======
-- **Intelligent Moose Workflow Analysis**: Understand complex data pipelines
-- **ClickHouse Query Assistance**: Get help with database queries and optimization
-- **Redpanda Integration**: Monitor and manage streaming data
-- **Context-Aware Suggestions**: AI that understands your data warehouse architecture
-- **Automated Documentation**: Generate insights about your data processing workflows
->>>>>>> 5c70d6da
 
-Aurora AI is an optional enhancement that extends Cursor's AI capabilities with specialized tools for Moose workflows, ClickHouse queries, and RedPanda integration. This provides intelligent assistance for the creation and maintenance of data warehouse operations.
+Aurora AI is an optional enhancement that extends your copilot's AI capabilities with and MCP with specialized tools for Moose workflows, ClickHouse queries, and RedPanda integration. This provides intelligent assistance for the creation and maintance of data warehouse operations.
 
 For setup instructions, see [Aurora docs](https://docs.fiveonefour.com/aurora).