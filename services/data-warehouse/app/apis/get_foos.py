--- conflicted
+++ resolved
@@ -8,11 +8,7 @@
     status: Optional[str] = None  # Changed from FooStatus to str
     limit: int = 100
     offset: int = 0
-<<<<<<< HEAD
-    tag: Optional[str] = None  # New: filter by tag
-=======
     tag: Optional[str] = None
->>>>>>> 91086c4a
 
 # Define the response model
 class GetFoosResponse(BaseModel):
@@ -51,22 +47,12 @@
         except ValueError:
             # If invalid status, return empty result
             return GetFoosResponse(items=[], total=0)
-<<<<<<< HEAD
 
-    # Add tag filter if provided and not 'All'
-    if params.tag is not None and params.tag != "All":
-        # ClickHouse array filter
-        query += " AND has(tags, {tag})"
-        query_params["tag"] = params.tag
-
-=======
-    
     # Add tag filter if provided and not 'All'
     if params.tag is not None and params.tag != "All":
         # Use ClickHouse has() function to filter by tag
         query += f" AND has(tags, '{params.tag}')"
     
->>>>>>> 91086c4a
     # Add count query to get total records
     count_query = "SELECT COUNT(*) as total_count"; #query.replace("SELECT id, name, description, status, priority, is_active, tags, score, large_text", "SELECT COUNT(*) as total_count")
     
